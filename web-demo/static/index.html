--- conflicted
+++ resolved
@@ -40,10 +40,6 @@
         #toolbar button,
         #toolbar .badge,
         #toolbar select {
-            padding: 10px;
-        }
-
-        #toolbar button {
             margin-right: 5px;
             margin-top: 5px;
             display: inline-block;
@@ -57,7 +53,10 @@
             overflow-y: scroll;
             resize: vertical;
             height: 60%;
-<<<<<<< HEAD
+        }
+
+        .right {
+            float: right;
         }
 
         #graph {
@@ -73,51 +72,16 @@
             left: 0;
             width: 100%;
             height: 100%;
-=======
->>>>>>> 71e98f66
-        }
-
-        .right {
-            float: right;
-        }
-
-        #graph {
-            border-top: 2px solid gray;
-            flex-grow: 1;
-            position: relative;
-            overflow: auto;
-        }
-        /* Don't let graph expand https://stackoverflow.com/a/38852981/907060 */
-        #graph-inner {
-            position: absolute;
-            top: 0;
-            left: 0;
-            width: 100%;
-            height: 100%;
         }
     </style>
 
     <link rel="stylesheet" href="//unpkg.com/codemirror@5.65.2/lib/codemirror.css">
     <script src="//unpkg.com/codemirror@5.65.2/lib/codemirror.js"></script>
     <script src="https://unpkg.com/@hpcc-js/wasm/dist/graphviz.umd.js" type="javascript/worker"></script>
-<<<<<<< HEAD
-    <script type="importmap">
-        {
-          "imports": {
-            "d3": "https://cdn.skypack.dev/pin/d3@v7.8.4-U7lzM69QcKPxzv4xSvs7/mode=imports,min/optimized/d3.js",
-            "d3-graphviz": "https://cdn.skypack.dev/pin/d3-graphviz@v5.0.2-ZoIcpbOADQcAxREohmOW/mode=imports,min/optimized/d3-graphviz.js"
-          }
-        }
-      </script>
-    <script type="module">
-        import * as d3 from 'd3';
-        import 'd3-graphviz';
-=======
     <script type="module">
         import { compressUrlSafe, decompressUrlSafe } from './lzma-url.mjs';
         import * as d3 from 'https://cdn.skypack.dev/pin/d3@v7.8.4-U7lzM69QcKPxzv4xSvs7/mode=imports,min/optimized/d3.js';
         import 'https://cdn.skypack.dev/pin/d3-graphviz@v5.0.2-ZoIcpbOADQcAxREohmOW/mode=imports,min/optimized/d3-graphviz.js';
->>>>>>> 71e98f66
 
         let editor, output, examples;
         console.log("Main script is running");
