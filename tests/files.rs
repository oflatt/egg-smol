use egg_smol::{
    ast::{Command, Expr, Literal},
    *,
};

<<<<<<< HEAD
fn test_program(program: &str, message: &str, test_proofs: bool, should_fail: bool) {
    let mut egraph = EGraph::default();
    if test_proofs {
        egraph
            .run_program(vec![Command::SetOption {
                name: "enable_proofs".into(),
                value: Expr::Lit(Literal::Int(1)),
            }])
            .unwrap();
        egraph.test_proofs = true;
    }
    match egraph.parse_and_run_program(program) {
        Ok(msgs) => {
            if should_fail {
                panic!(
                    "Program should have failed! Instead, logged:\n {}",
                    msgs.join("\n")
                );
            } else {
                for msg in msgs {
                    log::info!("  {}", msg);
                }
            }
        }
        Err(err) => {
            if !should_fail {
                panic!("{}: {err}", message)
            }
        }
    }
}

fn run(path: &str, test_proofs: bool, should_fail: bool) {
    let _ = env_logger::builder().is_test(true).try_init();
    let program = std::fs::read_to_string(path).unwrap();
    test_program(&program, "Top level error", test_proofs, should_fail);

    let egraph = EGraph::default();
    let program_str = egraph
        .parse_program(&program)
        .unwrap()
        .into_iter()
        .map(|x| x.to_string())
        .collect::<Vec<String>>()
        .join("\n");
    test_program(
        &program_str,
        &format!(
            "Program:\n{}\n ERROR after parse, to_string, and parse again.",
            program_str
        ),
        test_proofs,
        should_fail,
    );
}

=======
struct Run {
    path: &'static str,
    test_proofs: bool,
    should_fail: bool,
}

impl Run {
    fn run(&self) {
        let _ = env_logger::builder().is_test(true).try_init();
        let program = std::fs::read_to_string(self.path).unwrap();
        self.test_program(&program, "Top level error");

        let egraph = EGraph::default();
        let program_str = egraph
            .parse_program(&program)
            .unwrap()
            .into_iter()
            .map(|x| x.to_string())
            .collect::<Vec<String>>()
            .join("\n");

        self.test_program(
            &program_str,
            &format!(
                "Program:\n{}\n ERROR after parse, to_string, and parse again.",
                program_str
            ),
        );
    }

    fn test_program(&self, program: &str, message: &str) {
        let mut egraph = EGraph::default();
        if self.test_proofs {
            egraph
                .run_program(vec![Command::SetOption {
                    name: "enable_proofs".into(),
                    value: Expr::Lit(Literal::Int(1)),
                }])
                .unwrap();
            egraph.test_proofs = true;
        }
        match egraph.parse_and_run_program(program) {
            Ok(msgs) => {
                if self.should_fail {
                    panic!(
                        "Program should have failed! Instead, logged:\n {}",
                        msgs.join("\n")
                    );
                } else {
                    for msg in msgs {
                        log::info!("  {}", msg);
                    }
                }
            }
            Err(err) => {
                if !self.should_fail {
                    panic!("{}: {err}", message)
                }
            }
        }
    }
}

>>>>>>> 2c242c13
// include the tests generated from the build script
include!(concat!(std::env!("OUT_DIR"), "/files.rs"));

#[test]
#[allow(clippy::assertions_on_constants)]
fn test_number_of_tests() {
    assert!(N_TEST_FILES > 30);
}<|MERGE_RESOLUTION|>--- conflicted
+++ resolved
@@ -3,64 +3,6 @@
     *,
 };
 
-<<<<<<< HEAD
-fn test_program(program: &str, message: &str, test_proofs: bool, should_fail: bool) {
-    let mut egraph = EGraph::default();
-    if test_proofs {
-        egraph
-            .run_program(vec![Command::SetOption {
-                name: "enable_proofs".into(),
-                value: Expr::Lit(Literal::Int(1)),
-            }])
-            .unwrap();
-        egraph.test_proofs = true;
-    }
-    match egraph.parse_and_run_program(program) {
-        Ok(msgs) => {
-            if should_fail {
-                panic!(
-                    "Program should have failed! Instead, logged:\n {}",
-                    msgs.join("\n")
-                );
-            } else {
-                for msg in msgs {
-                    log::info!("  {}", msg);
-                }
-            }
-        }
-        Err(err) => {
-            if !should_fail {
-                panic!("{}: {err}", message)
-            }
-        }
-    }
-}
-
-fn run(path: &str, test_proofs: bool, should_fail: bool) {
-    let _ = env_logger::builder().is_test(true).try_init();
-    let program = std::fs::read_to_string(path).unwrap();
-    test_program(&program, "Top level error", test_proofs, should_fail);
-
-    let egraph = EGraph::default();
-    let program_str = egraph
-        .parse_program(&program)
-        .unwrap()
-        .into_iter()
-        .map(|x| x.to_string())
-        .collect::<Vec<String>>()
-        .join("\n");
-    test_program(
-        &program_str,
-        &format!(
-            "Program:\n{}\n ERROR after parse, to_string, and parse again.",
-            program_str
-        ),
-        test_proofs,
-        should_fail,
-    );
-}
-
-=======
 struct Run {
     path: &'static str,
     test_proofs: bool,
@@ -124,7 +66,6 @@
     }
 }
 
->>>>>>> 2c242c13
 // include the tests generated from the build script
 include!(concat!(std::env!("OUT_DIR"), "/files.rs"));
 
