use crate::ast::*;
use crate::Symbol;
use ordered_float::OrderedFloat;

grammar;

extern {
    type Error = String;
}

// lexer
match {
    r"\s*" => { }, // skip whitespace
    r";[^\n\r]*[\n\r]*" => { }, // skip ; comments
    _
}

pub Program: Vec<Command> = { (Command)* => <> }

List<T>: Vec<T> = { 
    "(" <T*> ")" => <>,
}

Comma<T>: Vec<T> = {
    <mut v:(<T> ",")*> <e:T?> => match e {
        None => v,
        Some(e) => {
            v.push(e);
            v
        }
    }
};

Command: Command = {
    "(" "datatype" <name:Ident> <variants:(Variant)*> ")" => Command::Datatype { <> },
    "(" "sort" <name:Ident> "(" <head:Ident> <tail:(Expr)*> ")" ")" => Command::Sort (name, Some((head, tail))),
    "(" "sort" <name:Ident> ")" => Command::Sort (name, None),
    "(" "function" <name:Ident> <schema:Schema> <cost:Cost>
        <merge_action:(":on_merge" <List<Action>>)?>
        <merge:(":merge" <Expr>)?> <default:(":default" <Expr>)?> ")" => {
        Command::Function(FunctionDecl { name, schema, merge, merge_action: merge_action.unwrap_or_default(), default, cost })
    },
    "(" "relation" <name:Ident> <types:List<Type>> ")" => Command::Function(FunctionDecl::relation(name, types)),
    "(" "ruleset" <name:Ident> ")" => Command::AddRuleset(name),
    "(" "rule" <body:List<Fact>> <head:List<Action>> <ruleset:(":ruleset" <Ident>)?> ")" => Command::Rule(ruleset.unwrap_or("".into()), Rule { head, body }),
    "(" "rewrite" <lhs:Expr> <rhs:Expr>
        <conditions:(":when" <List<Fact>>)?>
        <ruleset:(":ruleset" <Ident>)?>
    ")" => Command::Rewrite(ruleset.unwrap_or("".into()), Rewrite { lhs, rhs, conditions: conditions.unwrap_or_default() }),
    "(" "birewrite" <lhs:Expr> <rhs:Expr>
        <conditions:(":when" <List<Fact>>)?>
        <ruleset:(":ruleset" <Ident>)?>
    ")" => Command::BiRewrite(ruleset.unwrap_or("".into()), Rewrite { lhs, rhs, conditions: conditions.unwrap_or_default() }),
    "(" "define" <name:Ident> <expr:Expr> <cost:Cost> ")" => Command::Define { name, expr, cost },
    <NonLetAction> => Command::Action(<>),
<<<<<<< HEAD
    "(" "run" <limit:UNum>  <until:(":until" <Fact>)?> ")" => Command::Run(RunConfig { ruleset: "".into(), limit, until }),
    "(" "run" <ruleset: Ident> <limit:UNum> <until:(":until" <Fact>)?> ")" => Command::Run(RunConfig { ruleset, limit, until }),
=======
    "(" "run" <limit:UNum>  <until:(":until" <Fact>)?> ")" => Command::Run(RunConfig { limit, until }),
    "(" "simplify"  <limit:UNum> <expr:Expr> <until:(":until" <Fact>)?> ")" 
        => Command::Simplify { expr, config : RunConfig { limit, until } },
    "(" "add-ruleset" <name:Ident> ")" => Command::AddRuleset(name),
    "(" "load-ruleset" <name:Ident> ")" => Command::LoadRuleset(name),
>>>>>>> 83404d7a
    "(" "calc" "(" <idents:IdentSort*> ")" <exprs:Expr+> ")" => Command::Calc(idents, exprs),
    "(" "extract" <variants:(":variants" <UNum>)?> <e:Expr> ")" => Command::Extract { e, variants: variants.unwrap_or(0) },
    "(" "check" <Fact> ")" => Command::Check(<>),
    "(" "clear" ")" => Command::Clear,
    "(" "query" <List<Fact>> ")" => Command::Query(<>),
    "(" "push" <UNum?> ")" => Command::Push(<>.unwrap_or(1)),
    "(" "pop" <UNum?> ")" => Command::Pop(<>.unwrap_or(1)),
    "(" "print" <sym:Ident> <n:UNum?> ")" => Command::Print(sym, n.unwrap_or(10)),
    "(" "print-size" <sym:Ident> ")" => Command::PrintSize(sym),
    "(" "input" <name:Ident> <file:String> ")" => Command::Input { name, file },
    "(" "output" <file:String> <exprs:Expr+> ")" => Command::Output { file, exprs },
    "(" "fail" <Command> ")" => Command::Fail(Box::new(<>)),
    "(" "include" <file:String> ")" => Command::Include(file),
}

Cost: Option<usize> = {
    ":cost" <UNum> => Some(<>),
    => None,
}

NonLetAction: Action = {
    "(" "set" "(" <f: Ident> <args:Expr*> ")" <v:Expr> ")" => Action::Set ( f, args, v ),
    "(" "delete" "(" <f: Ident> <args:Expr*> ")" ")" => Action::Delete ( f, args),
    "(" "union" <e1:Expr> <e2:Expr> ")" => Action::Union(<>),
    "(" "panic" <msg:String> ")" => Action::Panic(msg),
    <e:CallExpr> => Action::Expr(e),
}

pub Action: Action = {
    "(" "let" <name:Ident> <expr:Expr> ")" => Action::Let(name, expr),
    <NonLetAction> => <>,
}

Name: Symbol = { "[" <Ident> "]" => <> }

Fact: Fact = {
    "(" "=" <mut es:Expr+> <e:Expr> ")" => {
        es.push(e);
        Fact::Eq(es)
    },
    <Expr> => Fact::Fact(<>),
}

Schema: Schema = {
    <types:List<Type>> <output:Type> => Schema { input: types, output }
}

Expr: Expr = {
    <Literal> => Expr::Lit(<>),
    <Ident> => Expr::Var(<>),
    <CallExpr> => <>,
};

Literal: Literal = {
    // "(" ")" => Literal::Unit, // shouldn't need unit literals for now
    <Num> => Literal::Int(<>),
    <F64> => Literal::F64(<>),
    <SymString> => Literal::String(<>),
}

CallExpr: Expr = {
    "(" <head:Ident> <tail:(Expr)*> ")" => Expr::Call(head, tail),
}

ExprList: Vec<Expr> = { "(" <sexps:(Expr)*> ")" => sexps }

Variant: Variant = {
    "(" <name:Ident> <types:(Type)*> <cost:Cost> ")" => Variant { <> },
}

Type: Symbol = <Ident>;

IdentSort: IdentSort = "(" <ident:Ident> <sort:Type> ")" => IdentSort { ident, sort };
Num: i64 = <s:r"(-)?[0-9]+"> => s.parse().unwrap();
UNum: usize = {
    <Num> => <>.try_into().unwrap(),
}
<<<<<<< HEAD
F64: OrderedFloat<f64> = <s:r"(-)?[0-9]+\.[0-9]+"> => OrderedFloat::<f64>(s.parse().unwrap());
Ident: Symbol = <s:r"(([[:alpha:]][\w-]*)|([-+*/!=<>&|^/%]))+"> => s.parse().unwrap();
=======
F64: OrderedFloat<f64> = <s:r"(-)?[0-9]+\.[0-9]+(e(-)?[0-9]+)?"> => OrderedFloat::<f64>(s.parse().unwrap());
Ident: Symbol = <s:r"([[:alpha:]][\w-]*)|([-+*/!=<>&|^/%]+)"> => s.parse().unwrap();
>>>>>>> 83404d7a
SymString: Symbol = <r#"("[^"]*")+"#> => Symbol::from(<>);
String: String = <r#"("[^"]*")+"#> => {
    let string: &str = <>;
    let first_last_off: &str = &string[1..string.len() - 1];
    first_last_off.replace("\"\"", "\"")
};<|MERGE_RESOLUTION|>--- conflicted
+++ resolved
@@ -53,16 +53,11 @@
     ")" => Command::BiRewrite(ruleset.unwrap_or("".into()), Rewrite { lhs, rhs, conditions: conditions.unwrap_or_default() }),
     "(" "define" <name:Ident> <expr:Expr> <cost:Cost> ")" => Command::Define { name, expr, cost },
     <NonLetAction> => Command::Action(<>),
-<<<<<<< HEAD
     "(" "run" <limit:UNum>  <until:(":until" <Fact>)?> ")" => Command::Run(RunConfig { ruleset: "".into(), limit, until }),
     "(" "run" <ruleset: Ident> <limit:UNum> <until:(":until" <Fact>)?> ")" => Command::Run(RunConfig { ruleset, limit, until }),
-=======
-    "(" "run" <limit:UNum>  <until:(":until" <Fact>)?> ")" => Command::Run(RunConfig { limit, until }),
     "(" "simplify"  <limit:UNum> <expr:Expr> <until:(":until" <Fact>)?> ")" 
-        => Command::Simplify { expr, config : RunConfig { limit, until } },
+        => Command::Simplify { expr, config : RunConfig { ruleset: "".into(), limit, until } },
     "(" "add-ruleset" <name:Ident> ")" => Command::AddRuleset(name),
-    "(" "load-ruleset" <name:Ident> ")" => Command::LoadRuleset(name),
->>>>>>> 83404d7a
     "(" "calc" "(" <idents:IdentSort*> ")" <exprs:Expr+> ")" => Command::Calc(idents, exprs),
     "(" "extract" <variants:(":variants" <UNum>)?> <e:Expr> ")" => Command::Extract { e, variants: variants.unwrap_or(0) },
     "(" "check" <Fact> ")" => Command::Check(<>),
@@ -140,13 +135,8 @@
 UNum: usize = {
     <Num> => <>.try_into().unwrap(),
 }
-<<<<<<< HEAD
-F64: OrderedFloat<f64> = <s:r"(-)?[0-9]+\.[0-9]+"> => OrderedFloat::<f64>(s.parse().unwrap());
-Ident: Symbol = <s:r"(([[:alpha:]][\w-]*)|([-+*/!=<>&|^/%]))+"> => s.parse().unwrap();
-=======
 F64: OrderedFloat<f64> = <s:r"(-)?[0-9]+\.[0-9]+(e(-)?[0-9]+)?"> => OrderedFloat::<f64>(s.parse().unwrap());
 Ident: Symbol = <s:r"([[:alpha:]][\w-]*)|([-+*/!=<>&|^/%]+)"> => s.parse().unwrap();
->>>>>>> 83404d7a
 SymString: Symbol = <r#"("[^"]*")+"#> => Symbol::from(<>);
 String: String = <r#"("[^"]*")+"#> => {
     let string: &str = <>;
