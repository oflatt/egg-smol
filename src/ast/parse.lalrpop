--- conflicted
+++ resolved
@@ -45,26 +45,15 @@
 };
 
 Command: Command = {
-<<<<<<< HEAD
-    "(" "set-option" <name:Ident> <value:Expr> ")" => Command::SetOption { name, value },
-    "(" "datatype" <name:Ident> <variants:(Variant)*> ")" => Command::Datatype { <> },
-    "(" "sort" <name:Ident> "(" <head:Ident> <tail:(Expr)*> ")" ")" => Command::Sort (name, Some((head, tail))),
-    "(" "sort" <name:Ident> ")" => Command::Sort (name, None),
-    "(" "function" <name:Ident> <schema:Schema> <cost:Cost>
-        <unextractable:(":unextractable")?>
-        <merge_action:(":on_merge" <List<Action>>)?>
-        <merge:(":merge" <Expr>)?> <default:(":default" <Expr>)?> ")" => {
-        Command::Function(FunctionDecl { name, schema, merge, merge_action: merge_action.unwrap_or_default(), default, cost, unextractable: unextractable.is_some() })
-=======
     LParen "set-option" <name:Ident> <value:Expr> RParen => Command::SetOption { name, value },
     LParen "datatype" <name:Ident> <variants:(Variant)*> RParen => Command::Datatype { <> },
     LParen "sort" <name:Ident> LParen <head:Ident> <tail:(Expr)*> RParen RParen => Command::Sort (name, Some((head, tail))),
     LParen "sort" <name:Ident> RParen => Command::Sort (name, None),
     LParen "function" <name:Ident> <schema:Schema> <cost:Cost>
+        <unextractable:(":unextractable")?>
         <merge_action:(":on_merge" <List<Action>>)?>
         <merge:(":merge" <Expr>)?> <default:(":default" <Expr>)?> RParen => {
-        Command::Function(FunctionDecl { name, schema, merge, merge_action: merge_action.unwrap_or_default(), default, cost })
->>>>>>> c7ef8b00
+        Command::Function(FunctionDecl { name, schema, merge, merge_action: merge_action.unwrap_or_default(), default, cost, unextractable: unextractable.is_some() })
     },
     LParen "declare" <name:Ident> <sort:Ident> RParen => Command::Declare{name, sort},
     LParen "relation" <name:Ident> <types:List<Type>> RParen => Command::Function(FunctionDecl::relation(name, types)),
@@ -81,44 +70,15 @@
     LParen "define" <name:Ident> <expr:Expr> <cost:Cost> RParen => Command::Define { name, expr, cost },
     LParen "let" <name:Ident> <expr:Expr> RParen => Command::Action(Action::Let(name, expr)),
     <NonLetAction> => Command::Action(<>),
-<<<<<<< HEAD
-    "(" "run" <limit:UNum>  <until:(":until" <(Fact)*>)?> ")" => Command::RunSchedule(Schedule::Repeat(limit, Box::new(Schedule::Run(RunConfig { ruleset : "".into(), until })))),
-    "(" "run" <ruleset: Ident> <limit:UNum> <until:(":until" <(Fact)*>)?> ")" => Command::RunSchedule(Schedule::Repeat(limit, Box::new(Schedule::Run(RunConfig { ruleset, until })))),
-    "(" "simplify"  <schedule:Schedule> <expr:Expr> ")" 
+    LParen "run" <limit:UNum>  <until:(":until" <(Fact)*>)?> RParen => Command::RunSchedule(Schedule::Repeat(limit, Box::new(Schedule::Run(RunConfig { ruleset : "".into(), until })))),
+    LParen "run" <ruleset: Ident> <limit:UNum> <until:(":until" <(Fact)*>)?> RParen => Command::RunSchedule(Schedule::Repeat(limit, Box::new(Schedule::Run(RunConfig { ruleset, until })))),
+    LParen "simplify"  <schedule:Schedule> <expr:Expr> RParen 
         => Command::Simplify { expr, schedule },
-    "(" "add-ruleset" <name:Ident> ")" => Command::AddRuleset(name),
-    "(" "calc" "(" <idents:IdentSort*> ")" <exprs:Expr+> ")" => Command::Calc(idents, exprs),
-    "(" "extract" <variants:(":variants" <UNum>)?> <e:Expr> ")" => Command::Extract { e, variants: variants.unwrap_or(0) },
-    "(" "check" <(Fact)*> ")" => Command::Check(<>),
-    "(" "check-proof" ")" => Command::CheckProof,
-    "(" "run-schedule" <Schedule*> ")" => Command::RunSchedule(Schedule::Sequence(<>)),
-    "(" "push" <UNum?> ")" => Command::Push(<>.unwrap_or(1)),
-    "(" "pop" <UNum?> ")" => Command::Pop(<>.unwrap_or(1)),
-    "(" "print" <sym:Ident> <n:UNum?> ")" => Command::Print(sym, n.unwrap_or(10)),
-    "(" "print-size" <sym:Ident> ")" => Command::PrintSize(sym),
-    "(" "input" <name:Ident> <file:String> ")" => Command::Input { name, file },
-    "(" "output" <file:String> <exprs:Expr+> ")" => Command::Output { file, exprs },
-    "(" "fail" <Command> ")" => Command::Fail(Box::new(<>)),
-    "(" "include" <file:String> ")" => Command::Include(file),
-}
-
-Schedule: Schedule = {
-    "(" "saturate" <Schedule*> ")" => Schedule::Saturate(Box::new(Schedule::Sequence(<>))),
-    "(" "seq" <Schedule*> ")" => Schedule::Sequence(<>),
-    "(" "repeat" <limit:UNum> <scheds:Schedule*> ")" => Schedule::Repeat(limit, Box::new(Schedule::Sequence(scheds))),
-    "(" "run" <until:(":until" <(Fact)*>)?> ")" => 
-    Schedule::Run(RunConfig { ruleset: "".into(), until }),
-    "(" "run" <ruleset: Ident> <until:(":until" <(Fact)*>)?> ")" => Schedule::Run(RunConfig { ruleset, until }),
-    <ident:Ident> => Schedule::Run(RunConfig { ruleset: ident, until: None }),
-=======
-    LParen "run" <limit:UNum>  <until:(":until" <(Fact)*>)?> RParen => Command::Run(RunConfig { ruleset: "".into(), limit, until }),
-    LParen "run" <ruleset: Ident> <limit:UNum> <until:(":until" <(Fact)*>)?> RParen => Command::Run(RunConfig { ruleset, limit, until }),
-    LParen "simplify"  <limit:UNum> <expr:Expr> <until:(":until" <(Fact)*>)?> RParen 
-        => Command::Simplify { expr, config : RunConfig { ruleset: "".into(), limit, until } },
     LParen "add-ruleset" <name:Ident> RParen => Command::AddRuleset(name),
     LParen "calc" LParen <idents:IdentSort*> RParen <exprs:Expr+> RParen => Command::Calc(idents, exprs),
     LParen "extract" <variants:(":variants" <UNum>)?> <e:Expr> RParen => Command::Extract { e, variants: variants.unwrap_or(0) },
     LParen "check" <(Fact)*> RParen => Command::Check(<>),
+    LParen "check-proof" RParen => Command::CheckProof,
     LParen "run-schedule" <Schedule*> RParen => Command::RunSchedule(Schedule::Sequence(<>)),
     LParen "push" <UNum?> RParen => Command::Push(<>.unwrap_or(1)),
     LParen "pop" <UNum?> RParen => Command::Pop(<>.unwrap_or(1)),
@@ -134,10 +94,10 @@
     LParen "saturate" <Schedule*> RParen => Schedule::Saturate(Box::new(Schedule::Sequence(<>))),
     LParen "seq" <Schedule*> RParen => Schedule::Sequence(<>),
     LParen "repeat" <limit:UNum> <scheds:Schedule*> RParen => Schedule::Repeat(limit, Box::new(Schedule::Sequence(scheds))),
-    LParen "run" <limit:UNum> <until:(":until" <(Fact)*>)?> RParen => Schedule::Run(RunConfig { ruleset: "".into(), limit, until }),
-    LParen "run" <ruleset: Ident> <limit:UNum>  <until:(":until" <(Fact)*>)?> RParen => Schedule::Run(RunConfig { ruleset, limit, until }),
-    <ident:Ident> => Schedule::Run(RunConfig { ruleset: ident, limit: 1, until: None }),
->>>>>>> c7ef8b00
+    LParen "run" <until:(":until" <(Fact)*>)?> RParen => 
+    Schedule::Run(RunConfig { ruleset: "".into(), until }),
+    LParen "run" <ruleset: Ident> <until:(":until" <(Fact)*>)?> RParen => Schedule::Run(RunConfig { ruleset, until }),
+    <ident:Ident> => Schedule::Run(RunConfig { ruleset: ident, until: None }),
 }
 
 Cost: Option<usize> = {
@@ -161,13 +121,8 @@
 
 Name: Symbol = { "[" <Ident> "]" => <> }
 
-<<<<<<< HEAD
 pub Fact: Fact = {
-    "(" "=" <mut es:Expr+> <e:Expr> ")" => {
-=======
-Fact: Fact = {
     LParen "=" <mut es:Expr+> <e:Expr> RParen => {
->>>>>>> c7ef8b00
         es.push(e);
         Fact::Eq(es)
     },
