use std::fmt::Display;

pub use symbol_table::GlobalSymbol as Symbol;

// macro_rules! lalrpop_error {
//     ($($x:tt)*) => { Err(::lalrpop_util::ParseError::User { error: format!($($x)*)}) }
// }

use lalrpop_util::lalrpop_mod;
lalrpop_mod!(
    #[allow(clippy::all)]
    pub parse,
    "/ast/parse.rs"
);

use crate::*;

mod expr;
pub use expr::*;

#[derive(Clone, Copy, Hash, PartialEq, Eq, PartialOrd, Ord, Debug)]
pub struct Id(usize);

impl From<usize> for Id {
    fn from(n: usize) -> Self {
        Id(n)
    }
}

impl From<Id> for usize {
    fn from(id: Id) -> Self {
        id.0
    }
}

impl Display for Id {
    fn fmt(&self, f: &mut std::fmt::Formatter<'_>) -> std::fmt::Result {
        write!(f, "id{}", self.0)
    }
}

pub type CommandId = usize;

// TODO put line numbers in metadata
#[derive(Debug, Clone, Eq, PartialEq, Hash)]
pub struct Metadata {
    pub id: CommandId,
}

#[derive(Debug, Clone, Eq, PartialEq, Hash)]
pub struct NormCommand {
    pub metadata: Metadata,
    pub command: NCommand,
}

impl NormCommand {
    pub fn transforms_to(&self, others: Vec<NCommand>) -> Vec<NormCommand> {
        others
            .into_iter()
            .map(|c| NormCommand {
                metadata: self.metadata.clone(),
                command: c,
            })
            .collect()
    }
}

#[derive(Debug, Clone, Eq, PartialEq, Hash)]
pub enum NCommand {
    SetOption {
        name: Symbol,
        value: Expr,
    },
    Sort(Symbol, Option<(Symbol, Vec<Expr>)>),
    Function(FunctionDecl),
    // Declare a variable with a given name and type
    Declare(Symbol, Symbol, Option<usize>),
    AddRuleset(Symbol),
    NormRule {
        name: Symbol,
        ruleset: Symbol,
        rule: NormRule,
    },
    NormAction(NormAction),
    RunSchedule(NormSchedule),
    Simplify {
        var: Symbol,
        config: NormRunConfig,
    },
    Extract {
        variants: usize,
        var: Symbol,
    },
    Check(Vec<NormFact>),
    Print(Symbol, usize),
    PrintSize(Symbol),
    Output {
        file: String,
        exprs: Vec<Expr>,
    },
    Push(usize),
    Pop(usize),
    Fail(Box<NCommand>),
    // TODO desugar
    Input {
        name: Symbol,
        file: String,
    },
}

impl NormCommand {
    pub fn to_command(&self) -> Command {
        self.command.to_command()
    }
}

impl NCommand {
    pub fn to_command(&self) -> Command {
        match self {
            NCommand::SetOption { name, value } => Command::SetOption {
                name: *name,
                value: value.clone(),
            },
            NCommand::Sort(name, params) => Command::Sort(*name, params.clone()),
            NCommand::Function(f) => Command::Function(f.clone()),
            NCommand::Declare(name, parent_type, cost) => {
                Command::Declare(*name, *parent_type, *cost)
            }
            NCommand::AddRuleset(name) => Command::AddRuleset(*name),
            NCommand::NormRule {
                name,
                ruleset,
                rule,
            } => Command::Rule {
                name: *name,
                ruleset: *ruleset,
                rule: rule.to_rule(),
            },
            NCommand::RunSchedule(schedule) => Command::RunSchedule(schedule.to_schedule()),
            NCommand::NormAction(action) => Command::Action(action.to_action()),
            NCommand::Simplify { var, config } => Command::Simplify {
                expr: Expr::Var(*var),
                config: config.to_run_config(),
            },
            NCommand::Extract { variants, var } => Command::Extract {
                variants: *variants,
                e: Expr::Var(*var),
            },
            NCommand::Check(facts) => {
                Command::Check(facts.iter().map(|fact| fact.to_fact()).collect())
            }
            NCommand::Print(name, n) => Command::Print(*name, *n),
            NCommand::PrintSize(name) => Command::PrintSize(*name),
            NCommand::Output { file, exprs } => Command::Output {
                file: file.to_string(),
                exprs: exprs.clone(),
            },
            NCommand::Push(n) => Command::Push(*n),
            NCommand::Pop(n) => Command::Pop(*n),
            NCommand::Fail(cmd) => Command::Fail(Box::new(cmd.to_command())),
            NCommand::Input { name, file } => Command::Input {
                name: *name,
                file: file.clone(),
            },
        }
    }

    pub fn map_exprs(&self, f: &mut impl FnMut(&NormExpr) -> NormExpr) -> NCommand {
        match self {
            // Don't map over setoption
            NCommand::SetOption { name, value } => NCommand::SetOption {
                name: *name,
                value: value.clone(),
            },
            NCommand::Sort(name, params) => NCommand::Sort(*name, params.clone()),
            NCommand::Function(f) => NCommand::Function(f.clone()),
            NCommand::Declare(name, parent_type, cost) => {
                NCommand::Declare(*name, *parent_type, *cost)
            }
            NCommand::AddRuleset(name) => NCommand::AddRuleset(*name),
            NCommand::RunSchedule(schedule) => NCommand::RunSchedule(schedule.clone()),
            NCommand::NormRule {
                name,
                ruleset,
                rule,
            } => NCommand::NormRule {
                name: *name,
                ruleset: *ruleset,
                rule: rule.map_exprs(f),
            },
            NCommand::NormAction(action) => NCommand::NormAction(action.map_exprs(f)),
            NCommand::Simplify { .. } => self.clone(),
            NCommand::Extract { variants, var } => NCommand::Extract {
                variants: *variants,
                var: *var,
            },
            NCommand::Check(facts) => {
                NCommand::Check(facts.iter().map(|fact| fact.map_exprs(f)).collect())
            }
            NCommand::Print(name, n) => NCommand::Print(*name, *n),
            NCommand::PrintSize(name) => NCommand::PrintSize(*name),
            NCommand::Output { file, exprs } => NCommand::Output {
                file: file.to_string(),
                exprs: exprs.clone(),
            },
            NCommand::Push(n) => NCommand::Push(*n),
            NCommand::Pop(n) => NCommand::Pop(*n),
            NCommand::Fail(cmd) => NCommand::Fail(Box::new(cmd.map_exprs(f))),
            NCommand::Input { name, file } => NCommand::Input {
                name: *name,
                file: file.clone(),
            },
        }
    }
}

#[derive(Debug, Clone, PartialEq, Eq, Hash)]
pub enum Schedule {
    Saturate(Box<Schedule>),
    Repeat(usize, Box<Schedule>),
    Run(RunConfig),
    Sequence(Vec<Schedule>),
}

#[derive(Debug, Clone, PartialEq, Eq, Hash)]
pub enum NormSchedule {
    Saturate(Box<NormSchedule>),
    Repeat(usize, Box<NormSchedule>),
    Run(NormRunConfig),
    Sequence(Vec<NormSchedule>),
}

impl NormSchedule {
    fn to_schedule(&self) -> Schedule {
        match self {
            NormSchedule::Saturate(sched) => Schedule::Saturate(Box::new(sched.to_schedule())),
            NormSchedule::Repeat(size, sched) => {
                Schedule::Repeat(*size, Box::new(sched.to_schedule()))
            }
            NormSchedule::Run(config) => Schedule::Run(config.to_run_config()),
            NormSchedule::Sequence(scheds) => {
                Schedule::Sequence(scheds.iter().map(|sched| sched.to_schedule()).collect())
            }
        }
    }
}

impl Schedule {
    fn to_sexp(&self) -> Sexp {
        match self {
            Schedule::Saturate(sched) => {
                Sexp::List(vec![Sexp::String("saturate".into()), sched.to_sexp()])
            }
            Schedule::Repeat(size, sched) => Sexp::List(vec![
                Sexp::String("repeat".into()),
                Sexp::String(size.to_string()),
                sched.to_sexp(),
            ]),
            Schedule::Run(config) => config.to_sexp(),
            Schedule::Sequence(scheds) => {
                let mut sexps = vec![Sexp::String("seq".into())];
                for sched in scheds {
                    sexps.push(sched.to_sexp());
                }
                Sexp::List(sexps)
            }
        }
    }
}

impl Display for Schedule {
    fn fmt(&self, f: &mut std::fmt::Formatter<'_>) -> std::fmt::Result {
        write!(f, "{}", self.to_sexp())
    }
}

impl Display for NormSchedule {
    fn fmt(&self, f: &mut std::fmt::Formatter<'_>) -> std::fmt::Result {
        write!(f, "{}", self.to_schedule())
    }
}

// TODO command before and after desugaring should be different
#[derive(Debug, Clone)]
pub enum Command {
    SetOption {
        name: Symbol,
        value: Expr,
    },
    Datatype {
        name: Symbol,
        variants: Vec<Variant>,
    },
    Sort(Symbol, Option<(Symbol, Vec<Expr>)>),
    Function(FunctionDecl),
    Declare(Symbol, Symbol, Option<usize>),
    Define {
        name: Symbol,
        expr: Expr,
        cost: Option<usize>,
    },
    AddRuleset(Symbol),
    Rule {
        name: Symbol,
        ruleset: Symbol,
        rule: Rule,
    },
    Rewrite(Symbol, Rewrite),
    BiRewrite(Symbol, Rewrite),
    Action(Action),
    Run(RunConfig),
    RunSchedule(Schedule),
    Simplify {
        expr: Expr,
        config: RunConfig,
    },
    Calc(Vec<IdentSort>, Vec<Expr>),
    Extract {
        variants: usize,
        e: Expr,
    },
    // TODO: this could just become an empty query
<<<<<<< HEAD
    Check(Fact, Option<String>),
    ClearRules,
    AddRuleset(Symbol),
    LoadRuleset(Symbol),
    SetOption {
        name: Symbol,
        value: Expr,
    },
    Clear,
=======
    Check(Vec<Fact>),
>>>>>>> 4bd3fdc6
    Print(Symbol, usize),
    PrintSize(Symbol),
    Input {
        name: Symbol,
        file: String,
    },
    Output {
        file: String,
        exprs: Vec<Expr>,
    },
    Push(usize),
    Pop(usize),
    Fail(Box<Command>),
    // TODO desugar include
    Include(String),
}

impl Command {
    fn to_sexp(&self) -> Sexp {
        match self {
            Command::SetOption { name, value } => Sexp::List(vec![
                Sexp::String("set-option".into()),
                Sexp::String(name.to_string()),
                value.to_sexp(),
            ]),
            Command::Rewrite(name, rewrite) => rewrite.to_sexp(*name, false),
            Command::BiRewrite(name, rewrite) => rewrite.to_sexp(*name, true),
            Command::Datatype { name, variants } => {
                let mut res = vec![
                    Sexp::String("datatype".into()),
                    Sexp::String(name.to_string()),
                ];
                res.extend(variants.iter().map(|v| v.to_sexp()));
                Sexp::List(res)
            }
            Command::Declare(name, parent_type, cost) => Sexp::List(
                vec![
                    Sexp::String("declare".into()),
                    Sexp::String(name.to_string()),
                    Sexp::String(parent_type.to_string()),
                ]
                .into_iter()
                .chain(if let Some(c) = cost {
                    vec![":cost".into(), Sexp::String(c.to_string())]
                } else {
                    vec![]
                })
                .collect(),
            ),
            Command::Action(a) => a.to_sexp(),
            Command::Sort(name, None) => Sexp::List(vec![
                Sexp::String("sort".into()),
                Sexp::String(name.to_string()),
            ]),
            Command::Sort(name, Some((name2, args))) => Sexp::List(vec![
                Sexp::String("sort".into()),
                Sexp::String(name.to_string()),
                Sexp::List(
                    vec![Sexp::String(name2.to_string())]
                        .into_iter()
                        .chain(args.iter().map(|e| e.to_sexp()))
                        .collect(),
                ),
            ]),
            Command::Function(f) => f.to_sexp(),
            Command::AddRuleset(name) => Sexp::List(vec![
                Sexp::String("ruleset".into()),
                Sexp::String(name.to_string()),
            ]),
            Command::Rule {
                name,
                ruleset,
                rule,
            } => rule.to_sexp(*ruleset, *name),
            Command::Define { name, expr, cost } => {
                let mut res = vec![
                    Sexp::String("define".into()),
                    Sexp::String(name.to_string()),
                    expr.to_sexp(),
                ];
                if let Some(cost) = cost {
                    res.push(Sexp::String(":cost".into()));
                    res.push(Sexp::String(cost.to_string()));
                }

                Sexp::List(res)
            }
            Command::Run(config) => config.to_sexp(),
            Command::RunSchedule(sched) => {
                Sexp::List(vec![Sexp::String("run-schedule".into()), sched.to_sexp()])
            }
<<<<<<< HEAD
            Command::AddRuleset(name) => Sexp::List(vec![
                Sexp::String("add-ruleset".into()),
                Sexp::String(name.to_string()),
            ]),
            Command::LoadRuleset(name) => Sexp::List(vec![
                Sexp::String("load-ruleset".into()),
                Sexp::String(name.to_string()),
            ]),
            Command::SetOption { name, value } => Sexp::List(vec![
                Sexp::String("set-option".into()),
                Sexp::String(name.to_string()),
                value.to_sexp(),
            ]),
=======
>>>>>>> 4bd3fdc6
            Command::Calc(args, exprs) => Sexp::List(
                vec![
                    Sexp::String("calc".into()),
                    Sexp::List(args.iter().map(|arg| arg.to_sexp()).collect()),
                ]
                .into_iter()
                .chain(exprs.iter().map(|e| e.to_sexp()))
                .collect(),
            ),
            Command::Extract { variants, e } => Sexp::List(vec![
                Sexp::String("extract".into()),
                Sexp::String(":variants".into()),
                Sexp::String(variants.to_string()),
                e.to_sexp(),
            ]),
<<<<<<< HEAD
            Command::Check(fact, reason) => {
                let mut res = vec![Sexp::String("check".into()), fact.to_sexp()];
                if let Some(reason) = reason {
                    res.push(Sexp::String(format!("\"{}\"", reason.to_string())));
                }
                Sexp::List(res)
            }
            Command::ClearRules => Sexp::List(vec![Sexp::String("clear-rules".into())]),
            Command::Clear => Sexp::List(vec![Sexp::String("clear".into())]),
            Command::Query(facts) => Sexp::List(
                vec![Sexp::String("query".into())]
=======
            Command::Check(facts) => Sexp::List(
                vec![Sexp::String("check".into())]
>>>>>>> 4bd3fdc6
                    .into_iter()
                    .chain(facts.iter().map(|f| f.to_sexp()))
                    .collect(),
            ),
            Command::Push(n) => Sexp::List(vec![
                Sexp::String("push".into()),
                Sexp::String(n.to_string()),
            ]),
            Command::Pop(n) => Sexp::List(vec![
                Sexp::String("pop".into()),
                Sexp::String(n.to_string()),
            ]),
            Command::Print(name, n) => Sexp::List(vec![
                Sexp::String("print".into()),
                Sexp::String(name.to_string()),
                Sexp::String(n.to_string()),
            ]),
            Command::PrintSize(name) => Sexp::List(vec![
                Sexp::String("print-size".into()),
                Sexp::String(name.to_string()),
            ]),
            Command::Input { name, file } => Sexp::List(vec![
                Sexp::String("input".into()),
                Sexp::String(name.to_string()),
                Sexp::String(format!("\"{}\"", file)),
            ]),
            Command::Output { file, exprs } => Sexp::List(
                vec![
                    Sexp::String("output".into()),
                    Sexp::String(format!("\"{}\"", file)),
                ]
                .into_iter()
                .chain(exprs.iter().map(|e| e.to_sexp()))
                .collect(),
            ),
            Command::Fail(cmd) => Sexp::List(vec![Sexp::String("fail".into()), cmd.to_sexp()]),
            Command::Include(file) => Sexp::List(vec![
                Sexp::String("include".into()),
                Sexp::String(format!("\"{}\"", file)),
            ]),
            Command::Simplify { expr, config } => {
                let mut res = vec![
                    Sexp::String("simplify".into()),
                    Sexp::String(config.limit.to_string()),
                    expr.to_sexp(),
                ];
                if let Some(until) = &config.until {
                    res.push(Sexp::String(":until".into()));
                    res.push(Sexp::List(
                        until.iter().map(|fact| fact.to_sexp()).collect(),
                    ));
                }

                Sexp::List(res)
            }
        }
    }
}

impl Display for NormCommand {
    fn fmt(&self, f: &mut Formatter<'_>) -> std::fmt::Result {
        write!(f, "{}", self.to_command())
    }
}

impl Display for NCommand {
    fn fmt(&self, f: &mut Formatter<'_>) -> std::fmt::Result {
        write!(f, "{}", self.to_command())
    }
}

impl Display for Command {
    fn fmt(&self, f: &mut Formatter<'_>) -> std::fmt::Result {
        match self {
            Command::Rule {
                ruleset,
                name,
                rule,
            } => rule.fmt_with_ruleset(f, *ruleset, *name),
            _ => write!(f, "{}", self.to_sexp()),
        }
    }
}

#[derive(Clone, Debug, PartialEq, Eq, Hash)]
pub struct IdentSort {
    pub ident: Symbol,
    pub sort: Symbol,
}

impl IdentSort {
    fn to_sexp(&self) -> Sexp {
        Sexp::List(vec![
            Sexp::String(self.ident.to_string()),
            Sexp::String(self.sort.to_string()),
        ])
    }
}

impl Display for IdentSort {
    fn fmt(&self, f: &mut std::fmt::Formatter<'_>) -> std::fmt::Result {
        write!(f, "{}", self.to_sexp())
    }
}

#[derive(Clone, Debug, PartialEq, Eq, Hash)]
pub struct RunConfig {
    pub ruleset: Symbol,
    pub limit: usize,
    pub until: Option<Vec<Fact>>,
}

impl RunConfig {
    fn to_sexp(&self) -> Sexp {
        let mut res = vec![Sexp::String("run".into())];
        if self.ruleset != "".into() {
            res.push(Sexp::String(self.ruleset.to_string()));
        }
        res.push(Sexp::String(self.limit.to_string()));
        if let Some(until) = &self.until {
            res.push(Sexp::String(":until".into()));
            res.extend(until.iter().map(|fact| fact.to_sexp()));
        }

        Sexp::List(res)
    }
}

// TODO get rid of limit, just use Repeat
#[derive(Clone, Debug, PartialEq, Eq, Hash)]
pub struct NormRunConfig {
    pub ruleset: Symbol,
    pub limit: usize,
    pub until: Option<Vec<NormFact>>,
}

impl NormRunConfig {
    pub fn to_run_config(&self) -> RunConfig {
        RunConfig {
            ruleset: self.ruleset,
            limit: self.limit,
            until: self
                .until
                .as_ref()
                .map(|v| v.iter().map(|f| f.to_fact()).collect()),
        }
    }
}

#[derive(Clone, Debug, PartialEq, Eq, Hash)]
pub struct FunctionDecl {
    pub name: Symbol,
    pub schema: Schema,
    pub default: Option<Expr>,
    pub merge: Option<Expr>,
    pub merge_action: Vec<Action>,
    pub cost: Option<usize>,
}

#[derive(Clone, Debug, PartialEq, Eq, Hash)]
pub struct Variant {
    pub name: Symbol,
    pub types: Vec<Symbol>,
    pub cost: Option<usize>,
}

impl Variant {
    pub(crate) fn to_sexp(&self) -> Sexp {
        let mut res = vec![Sexp::String(self.name.to_string())];
        if !self.types.is_empty() {
            res.extend(self.types.iter().map(|s| Sexp::String(s.to_string())));
        }
        if let Some(cost) = self.cost {
            res.push(Sexp::String(":cost".into()));
            res.push(Sexp::String(cost.to_string()));
        }
        Sexp::List(res)
    }
}

#[derive(Clone, Debug, PartialEq, Eq, Hash)]
pub struct Schema {
    pub input: Vec<Symbol>,
    pub output: Symbol,
}

impl Schema {
    pub(crate) fn to_sexp(&self) -> Sexp {
        Sexp::List(vec![
            Sexp::List(
                self.input
                    .iter()
                    .map(|s| Sexp::String(s.to_string()))
                    .collect(),
            ),
            Sexp::String(self.output.to_string()),
        ])
    }

    pub fn new(input: Vec<Symbol>, output: Symbol) -> Self {
        Self { input, output }
    }
}

impl FunctionDecl {
    pub fn relation(name: Symbol, input: Vec<Symbol>) -> Self {
        Self {
            name,
            schema: Schema {
                input,
                output: Symbol::from("Unit"),
            },
            merge: None,
            merge_action: vec![],
            default: None,
            cost: None,
        }
    }

    fn to_sexp(&self) -> Sexp {
        let mut res = vec![
            Sexp::String("function".into()),
            Sexp::String(self.name.to_string()),
        ];

        if let Sexp::List(contents) = self.schema.to_sexp() {
            res.extend(contents);
        } else {
            unreachable!();
        }

        if let Some(cost) = self.cost {
            res.extend(vec![
                Sexp::String(":cost".into()),
                Sexp::String(cost.to_string()),
            ]);
        }

        if !self.merge_action.is_empty() {
            res.push(Sexp::String(":on_merge".into()));
            res.push(Sexp::List(
                self.merge_action.iter().map(|a| a.to_sexp()).collect(),
            ));
        }

        if let Some(merge) = &self.merge {
            res.push(Sexp::String(":merge".into()));
            res.push(merge.to_sexp());
        }

        if let Some(default) = &self.default {
            res.push(Sexp::String(":default".into()));
            res.push(default.to_sexp());
        }

        Sexp::List(res)
    }
}

#[derive(Clone, Debug, PartialEq, Eq, Hash)]
pub enum Fact {
    /// Must be at least two things in an eq fact
    Eq(Vec<Expr>),
    Fact(Expr),
}

#[derive(Clone, Debug, PartialEq, Eq, Hash)]
pub enum NormFact {
    Assign(Symbol, NormExpr), // assign symbol to a tuple
    AssignLit(Symbol, Literal),
    ConstrainEq(Symbol, Symbol),
}

impl NormFact {
    pub fn to_fact(&self) -> Fact {
        match self {
            NormFact::Assign(symbol, expr) => Fact::Eq(vec![Expr::Var(*symbol), expr.to_expr()]),
            NormFact::ConstrainEq(lhs, rhs) => Fact::Eq(vec![Expr::Var(*lhs), Expr::Var(*rhs)]),
            NormFact::AssignLit(symbol, lit) => {
                Fact::Eq(vec![Expr::Var(*symbol), Expr::Lit(lit.clone())])
            }
        }
    }

    pub fn map_exprs(&self, f: &mut impl FnMut(&NormExpr) -> NormExpr) -> NormFact {
        match self {
            NormFact::Assign(symbol, expr) => NormFact::Assign(*symbol, f(expr)),
            NormFact::ConstrainEq(lhs, rhs) => NormFact::ConstrainEq(*lhs, *rhs),
            NormFact::AssignLit(symbol, lit) => NormFact::AssignLit(*symbol, lit.clone()),
        }
    }

    pub(crate) fn map_def_use(&self, fvar: &mut impl FnMut(Symbol, bool) -> Symbol) -> NormFact {
        match self {
            NormFact::Assign(symbol, expr) => {
                NormFact::Assign(fvar(*symbol, true), expr.map_def_use(fvar, true))
            }
            NormFact::AssignLit(symbol, lit) => {
                NormFact::AssignLit(fvar(*symbol, true), lit.clone())
            }
            NormFact::ConstrainEq(lhs, rhs) => {
                NormFact::ConstrainEq(fvar(*lhs, false), fvar(*rhs, false))
            }
        }
    }
}

impl Fact {
    pub(crate) fn to_sexp(&self) -> Sexp {
        match self {
            Fact::Eq(exprs) => Sexp::List(
                vec![Sexp::String("=".into())]
                    .into_iter()
                    .chain(exprs.iter().map(|e| e.to_sexp()))
                    .collect(),
            ),
            Fact::Fact(expr) => expr.to_sexp(),
        }
    }

    pub fn map_exprs(&self, f: &mut impl FnMut(&Expr) -> Expr) -> Fact {
        match self {
            Fact::Eq(exprs) => Fact::Eq(exprs.iter().map(f).collect()),
            Fact::Fact(expr) => Fact::Fact(f(expr)),
        }
    }
}

impl Display for NormFact {
    fn fmt(&self, f: &mut std::fmt::Formatter<'_>) -> std::fmt::Result {
        write!(f, "{}", self.to_fact())
    }
}

impl Display for Fact {
    fn fmt(&self, f: &mut std::fmt::Formatter<'_>) -> std::fmt::Result {
        write!(f, "{}", self.to_sexp())
    }
}

#[derive(Clone, Debug, PartialEq, Eq, Hash)]
pub enum Action {
    Let(Symbol, Expr),
    Set(Symbol, Vec<Expr>, Expr),
    Delete(Symbol, Vec<Expr>),
    Union(Expr, Expr),
    Panic(String),
    Expr(Expr),
    // If(Expr, Action, Action),
}

#[derive(Clone, Debug, PartialEq, Eq, Hash)]
pub enum NormAction {
    Let(Symbol, NormExpr),
    LetVar(Symbol, Symbol),
    LetLit(Symbol, Literal),
    Set(NormExpr, Symbol),
    Delete(NormExpr),
    Union(Symbol, Symbol),
    Panic(String),
}

impl NormAction {
    pub fn to_action(&self) -> Action {
        match self {
            NormAction::Let(symbol, expr) => Action::Let(*symbol, expr.to_expr()),
            NormAction::LetVar(symbol, other) => Action::Let(*symbol, Expr::Var(*other)),
            NormAction::LetLit(symbol, lit) => Action::Let(*symbol, Expr::Lit(lit.clone())),
            NormAction::Set(NormExpr::Call(head, body), other) => Action::Set(
                *head,
                body.iter().map(|s| Expr::Var(*s)).collect(),
                Expr::Var(*other),
            ),
            NormAction::Delete(NormExpr::Call(symbol, args)) => {
                Action::Delete(*symbol, args.iter().map(|s| Expr::Var(*s)).collect())
            }
            NormAction::Union(lhs, rhs) => Action::Union(Expr::Var(*lhs), Expr::Var(*rhs)),
            NormAction::Panic(msg) => Action::Panic(msg.clone()),
        }
    }

    pub fn map_exprs(&self, f: &mut impl FnMut(&NormExpr) -> NormExpr) -> NormAction {
        match self {
            NormAction::Let(symbol, expr) => NormAction::Let(*symbol, f(expr)),
            NormAction::LetVar(symbol, other) => NormAction::LetVar(*symbol, *other),
            NormAction::LetLit(symbol, lit) => NormAction::LetLit(*symbol, lit.clone()),
            NormAction::Set(expr, other) => NormAction::Set(f(expr), *other),
            NormAction::Delete(expr) => NormAction::Delete(f(expr)),
            NormAction::Union(lhs, rhs) => NormAction::Union(*lhs, *rhs),
            NormAction::Panic(msg) => NormAction::Panic(msg.clone()),
        }
    }

    // fvar accepts a variable and if it is being defined (true) or used (false)
    pub(crate) fn map_def_use(&self, fvar: &mut impl FnMut(Symbol, bool) -> Symbol) -> NormAction {
        match self {
            NormAction::Let(symbol, expr) => {
                NormAction::Let(fvar(*symbol, true), expr.map_def_use(fvar, false))
            }
            NormAction::LetVar(symbol, other) => {
                NormAction::LetVar(fvar(*symbol, true), fvar(*other, false))
            }
            NormAction::LetLit(symbol, lit) => NormAction::LetLit(fvar(*symbol, true), lit.clone()),
            NormAction::Set(expr, other) => {
                NormAction::Set(expr.map_def_use(fvar, false), fvar(*other, false))
            }
            NormAction::Delete(expr) => NormAction::Delete(expr.map_def_use(fvar, false)),
            NormAction::Union(lhs, rhs) => NormAction::Union(fvar(*lhs, false), fvar(*rhs, false)),
            NormAction::Panic(msg) => NormAction::Panic(msg.clone()),
        }
    }
}

impl Action {
    pub(crate) fn to_sexp(&self) -> Sexp {
        match self {
            Action::Let(lhs, rhs) => Sexp::List(vec![
                Sexp::String("let".into()),
                Sexp::String(lhs.to_string()),
                rhs.to_sexp(),
            ]),
            Action::Set(lhs, args, rhs) => Sexp::List(vec![
                Sexp::String("set".into()),
                Sexp::List(
                    vec![Sexp::String(lhs.to_string())]
                        .into_iter()
                        .chain(args.iter().map(|e| e.to_sexp()))
                        .collect(),
                ),
                rhs.to_sexp(),
            ]),
            Action::Union(lhs, rhs) => Sexp::List(vec![
                Sexp::String("union".into()),
                lhs.to_sexp(),
                rhs.to_sexp(),
            ]),
            Action::Delete(lhs, args) => Sexp::List(vec![
                Sexp::String("delete".into()),
                Sexp::List(
                    vec![Sexp::String(lhs.to_string())]
                        .into_iter()
                        .chain(args.iter().map(|e| e.to_sexp()))
                        .collect(),
                ),
            ]),
            Action::Panic(msg) => Sexp::List(vec![
                Sexp::String("panic".into()),
                Sexp::String(format!("\"{}\"", msg.clone())),
            ]),
            Action::Expr(e) => e.to_sexp(),
        }
    }

    pub fn map_exprs(&self, f: &mut impl FnMut(&Expr) -> Expr) -> Self {
        match self {
            Action::Let(lhs, rhs) => Action::Let(*lhs, f(rhs)),
            Action::Set(lhs, args, rhs) => {
                let right = f(rhs);
                Action::Set(*lhs, args.iter().map(f).collect(), right)
            }
            Action::Delete(lhs, args) => Action::Delete(*lhs, args.iter().map(f).collect()),
            Action::Union(lhs, rhs) => Action::Union(f(lhs), f(rhs)),
            Action::Panic(msg) => Action::Panic(msg.clone()),
            Action::Expr(e) => Action::Expr(f(e)),
        }
    }

    pub fn replace_canon(&self, canon: &HashMap<Symbol, Expr>) -> Self {
        match self {
            Action::Let(lhs, rhs) => Action::Let(*lhs, rhs.replace_canon(canon)),
            Action::Set(lhs, args, rhs) => Action::Set(
                *lhs,
                args.iter().map(|e| e.replace_canon(canon)).collect(),
                rhs.replace_canon(canon),
            ),
            Action::Delete(lhs, args) => {
                Action::Delete(*lhs, args.iter().map(|e| e.replace_canon(canon)).collect())
            }
            Action::Union(lhs, rhs) => {
                Action::Union(lhs.replace_canon(canon), rhs.replace_canon(canon))
            }
            Action::Panic(msg) => Action::Panic(msg.clone()),
            Action::Expr(e) => Action::Expr(e.replace_canon(canon)),
        }
    }
}

impl Display for NormAction {
    fn fmt(&self, f: &mut std::fmt::Formatter<'_>) -> std::fmt::Result {
        write!(f, "{}", self.to_action())
    }
}

impl Display for Action {
    fn fmt(&self, f: &mut std::fmt::Formatter<'_>) -> std::fmt::Result {
        write!(f, "{}", self.to_sexp())
    }
}

#[derive(Clone, Debug)]
pub struct Rule {
    // pub query: Query,
    // pub actions: Vec<Action>,
    pub head: Vec<Action>,
    pub body: Vec<Fact>,
}

#[derive(Clone, Debug, PartialEq, Eq, Hash)]
pub struct NormRule {
    pub head: Vec<NormAction>,
    pub body: Vec<NormFact>,
}

impl NormRule {
    pub fn to_rule(&self) -> Rule {
        Rule {
            head: self.head.iter().map(|a| a.to_action()).collect(),
            body: self.body.iter().map(|f| f.to_fact()).collect(),
        }
    }

    pub fn map_exprs(&self, f: &mut impl FnMut(&NormExpr) -> NormExpr) -> Self {
        NormRule {
            head: self.head.iter().map(|a| a.map_exprs(f)).collect(),
            body: self.body.iter().map(|fac| fac.map_exprs(f)).collect(),
        }
    }

    pub fn map_def_use(&self, fvar: &mut impl FnMut(Symbol, bool) -> Symbol) -> Self {
        NormRule {
            head: self.head.iter().map(|a| a.map_def_use(fvar)).collect(),
            body: self.body.iter().map(|fac| fac.map_def_use(fvar)).collect(),
        }
    }
}

impl Display for NormRule {
    fn fmt(&self, f: &mut std::fmt::Formatter<'_>) -> std::fmt::Result {
        write!(f, "{}", self.to_rule())
    }
}

impl Rule {
    pub(crate) fn to_sexp(&self, ruleset: Symbol, name: Symbol) -> Sexp {
        let mut res = vec![
            Sexp::String("rule".into()),
            Sexp::List(self.body.iter().map(|f| f.to_sexp()).collect()),
            Sexp::List(self.head.iter().map(|a| a.to_sexp()).collect()),
        ];
        if ruleset != "".into() {
            res.push(Sexp::String(":ruleset".into()));
            res.push(Sexp::String(ruleset.to_string()));
        }
        if name != "".into() {
            res.push(Sexp::String(":name".into()));
            res.push(Sexp::String(format!("\"{}\"", name)));
        }
        Sexp::List(res)
    }

    pub fn map_exprs(&self, f: &mut impl FnMut(&Expr) -> Expr) -> Self {
        Rule {
            head: self.head.iter().map(|a| a.map_exprs(f)).collect(),
            body: self.body.iter().map(|fact| fact.map_exprs(f)).collect(),
        }
    }

    pub(crate) fn fmt_with_ruleset(
        &self,
        f: &mut std::fmt::Formatter<'_>,
        ruleset: Symbol,
        name: Symbol,
    ) -> std::fmt::Result {
        let indent = " ".repeat(7);
        write!(f, "(rule (")?;
        for (i, fact) in self.body.iter().enumerate() {
            if i > 0 {
                write!(f, "{}", indent)?;
            }

            if i != self.body.len() - 1 {
                writeln!(f, "{}", fact)?;
            } else {
                write!(f, "{}", fact)?;
            }
        }
        write!(f, ")\n      (")?;
        for (i, action) in self.head.iter().enumerate() {
            if i > 0 {
                write!(f, "{}", indent)?;
            }
            if i != self.head.len() - 1 {
                writeln!(f, "{}", action)?;
            } else {
                write!(f, "{}", action)?;
            }
        }
        let ruleset = if ruleset != "".into() {
            format!(":ruleset {}", ruleset)
        } else {
            "".into()
        };
        let name = if name != "".into() {
            format!(":name \"{}\"", name)
        } else {
            "".into()
        };
        write!(f, ")\n{} {} {})", indent, ruleset, name)
    }
}

impl Display for Rule {
    fn fmt(&self, f: &mut std::fmt::Formatter<'_>) -> std::fmt::Result {
        self.fmt_with_ruleset(f, "".into(), "".into())
    }
}

#[derive(Clone, Debug)]
pub struct Rewrite {
    pub lhs: Expr,
    pub rhs: Expr,
    pub conditions: Vec<Fact>,
}

impl Rewrite {
    pub(crate) fn to_sexp(&self, ruleset: Symbol, is_bidirectional: bool) -> Sexp {
        let mut res = vec![
            Sexp::String(if is_bidirectional {
                "birewrite".into()
            } else {
                "rewrite".into()
            }),
            self.lhs.to_sexp(),
            self.rhs.to_sexp(),
        ];

        if !self.conditions.is_empty() {
            res.push(Sexp::String(":when".into()));
            res.push(Sexp::List(
                self.conditions.iter().map(|f| f.to_sexp()).collect(),
            ));
        }

        if ruleset != "".into() {
            res.push(Sexp::String(":ruleset".into()));
            res.push(Sexp::String(ruleset.to_string()));
        }
        Sexp::List(res)
    }
}

impl Display for Rewrite {
    fn fmt(&self, f: &mut std::fmt::Formatter<'_>) -> std::fmt::Result {
        write!(f, "{}", self.to_sexp("".into(), false))
    }
}<|MERGE_RESOLUTION|>--- conflicted
+++ resolved
@@ -320,19 +320,7 @@
         e: Expr,
     },
     // TODO: this could just become an empty query
-<<<<<<< HEAD
-    Check(Fact, Option<String>),
-    ClearRules,
-    AddRuleset(Symbol),
-    LoadRuleset(Symbol),
-    SetOption {
-        name: Symbol,
-        value: Expr,
-    },
-    Clear,
-=======
     Check(Vec<Fact>),
->>>>>>> 4bd3fdc6
     Print(Symbol, usize),
     PrintSize(Symbol),
     Input {
@@ -424,22 +412,6 @@
             Command::RunSchedule(sched) => {
                 Sexp::List(vec![Sexp::String("run-schedule".into()), sched.to_sexp()])
             }
-<<<<<<< HEAD
-            Command::AddRuleset(name) => Sexp::List(vec![
-                Sexp::String("add-ruleset".into()),
-                Sexp::String(name.to_string()),
-            ]),
-            Command::LoadRuleset(name) => Sexp::List(vec![
-                Sexp::String("load-ruleset".into()),
-                Sexp::String(name.to_string()),
-            ]),
-            Command::SetOption { name, value } => Sexp::List(vec![
-                Sexp::String("set-option".into()),
-                Sexp::String(name.to_string()),
-                value.to_sexp(),
-            ]),
-=======
->>>>>>> 4bd3fdc6
             Command::Calc(args, exprs) => Sexp::List(
                 vec![
                     Sexp::String("calc".into()),
@@ -455,22 +427,8 @@
                 Sexp::String(variants.to_string()),
                 e.to_sexp(),
             ]),
-<<<<<<< HEAD
-            Command::Check(fact, reason) => {
-                let mut res = vec![Sexp::String("check".into()), fact.to_sexp()];
-                if let Some(reason) = reason {
-                    res.push(Sexp::String(format!("\"{}\"", reason.to_string())));
-                }
-                Sexp::List(res)
-            }
-            Command::ClearRules => Sexp::List(vec![Sexp::String("clear-rules".into())]),
-            Command::Clear => Sexp::List(vec![Sexp::String("clear".into())]),
-            Command::Query(facts) => Sexp::List(
-                vec![Sexp::String("query".into())]
-=======
             Command::Check(facts) => Sexp::List(
                 vec![Sexp::String("check".into())]
->>>>>>> 4bd3fdc6
                     .into_iter()
                     .chain(facts.iter().map(|f| f.to_sexp()))
                     .collect(),
