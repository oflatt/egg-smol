pub mod ast;
mod extract;
mod function;
mod gj;
mod serialize;
pub mod sort;
mod termdag;
mod typecheck;
mod typechecking;
mod unionfind;
pub mod util;
mod value;

use ast::desugar::Desugar;
use extract::Extractor;
use hashbrown::hash_map::Entry;
use index::ColumnIndex;
use instant::{Duration, Instant};
pub use serialize::SerializeConfig;
use sort::*;
pub use termdag::{Term, TermDag, TermId};
use thiserror::Error;

use symbolic_expressions::Sexp;

use ast::*;
pub use typechecking::{TypeInfo, UNIT_SYM};

use std::fmt::{Display, Formatter, Write};
use std::fs::File;
use std::hash::Hash;
use std::io::Read;
use std::iter::once;
use std::ops::{Deref, Range};
use std::path::PathBuf;
use std::rc::Rc;
use std::str::FromStr;
use std::{fmt::Debug, sync::Arc};
use typecheck::Program;

pub type ArcSort = Arc<dyn Sort>;

pub use value::*;

use function::*;
use gj::*;
use unionfind::*;
use util::*;

use crate::typechecking::TypeError;

pub type Subst = IndexMap<Symbol, Value>;

pub trait PrimitiveLike {
    fn name(&self) -> Symbol;
    fn accept(&self, types: &[ArcSort]) -> Option<ArcSort>;
    fn apply(&self, values: &[Value]) -> Option<Value>;
}

#[derive(Debug, Clone, Default)]
pub struct RunReport {
    pub updated: bool,
    pub search_time: Duration,
    pub apply_time: Duration,
    pub rebuild_time: Duration,
}

/// A report of the results of an extract action.
#[derive(Debug, Clone)]
<<<<<<< HEAD
pub enum ExtractReport {
    Best {
        termdag: TermDag,
        cost: usize,
        expr: Term,
    },
    Variants {
        termdag: TermDag,
        variants: Vec<Term>,
    },
=======
pub struct ExtractReport {
    pub cost: usize,
    pub term: Term,
    pub variants: Vec<Term>,
    pub termdag: TermDag,
>>>>>>> af0a4931
}

impl RunReport {
    pub fn union(&self, other: &Self) -> Self {
        Self {
            updated: self.updated || other.updated,
            search_time: self.search_time + other.search_time,
            apply_time: self.apply_time + other.apply_time,
            rebuild_time: self.rebuild_time + other.rebuild_time,
        }
    }
}

pub const HIGH_COST: usize = i64::MAX as usize;

#[derive(Clone)]
pub struct Primitive(Arc<dyn PrimitiveLike>);

impl Deref for Primitive {
    type Target = dyn PrimitiveLike;
    fn deref(&self) -> &Self::Target {
        &*self.0
    }
}

impl Hash for Primitive {
    fn hash<H: std::hash::Hasher>(&self, state: &mut H) {
        Arc::as_ptr(&self.0).hash(state);
    }
}

impl Eq for Primitive {}
impl PartialEq for Primitive {
    fn eq(&self, other: &Self) -> bool {
        // this is a bit of a hack, but clippy says we don't want to compare the
        // vtables, just the data pointers
        std::ptr::eq(
            Arc::as_ptr(&self.0) as *const u8,
            Arc::as_ptr(&other.0) as *const u8,
        )
    }
}

impl Debug for Primitive {
    fn fmt(&self, f: &mut std::fmt::Formatter<'_>) -> std::fmt::Result {
        write!(f, "Prim({})", self.0.name())
    }
}

impl<T: PrimitiveLike + 'static> From<T> for Primitive {
    fn from(p: T) -> Self {
        Self(Arc::new(p))
    }
}

pub struct SimplePrimitive {
    name: Symbol,
    input: Vec<ArcSort>,
    output: ArcSort,
    f: fn(&[Value]) -> Option<Value>,
}

impl PrimitiveLike for SimplePrimitive {
    fn name(&self) -> Symbol {
        self.name
    }
    fn accept(&self, types: &[ArcSort]) -> Option<ArcSort> {
        if self.input.len() != types.len() {
            return None;
        }
        // TODO can we use a better notion of equality than just names?
        self.input
            .iter()
            .zip(types)
            .all(|(a, b)| a.name() == b.name())
            .then(|| self.output.clone())
    }
    fn apply(&self, values: &[Value]) -> Option<Value> {
        (self.f)(values)
    }
}

#[derive(Debug, Clone, PartialEq, Eq, Hash, Copy)]
pub enum CompilerPassStop {
    Desugar,
    TypecheckDesugared,
    TermEncoding,
    TypecheckTermEncoding,
    Proofs,
    TypecheckProofs,
    All,
}

impl Display for CompilerPassStop {
    fn fmt(&self, f: &mut Formatter<'_>) -> std::fmt::Result {
        match self {
            CompilerPassStop::Desugar => write!(f, "desugar"),
            CompilerPassStop::TypecheckDesugared => write!(f, "typecheck_desugared"),
            CompilerPassStop::TermEncoding => write!(f, "term_encoding"),
            CompilerPassStop::TypecheckTermEncoding => write!(f, "typecheck_term_encoding"),
            CompilerPassStop::Proofs => write!(f, "proofs"),
            CompilerPassStop::TypecheckProofs => write!(f, "typecheck_proofs"),
            CompilerPassStop::All => write!(f, "all"),
        }
    }
}

impl FromStr for CompilerPassStop {
    type Err = String;

    fn from_str(s: &str) -> Result<Self, Self::Err> {
        match s {
            "desugar" => Ok(CompilerPassStop::Desugar),
            "typecheck_desugared" => Ok(CompilerPassStop::TypecheckDesugared),
            "term_encoding" => Ok(CompilerPassStop::TermEncoding),
            "typecheck_term_encoding" => Ok(CompilerPassStop::TypecheckTermEncoding),
            "proofs" => Ok(CompilerPassStop::Proofs),
            "typecheck_proofs" => Ok(CompilerPassStop::TypecheckProofs),
            "all" => Ok(CompilerPassStop::All),
            _ => Err(format!("Unknown compiler pass stop: {}", s)),
        }
    }
}

#[derive(Clone)]
pub struct EGraph {
    egraphs: Vec<Self>,
    unionfind: UnionFind,
    pub(crate) desugar: Desugar,
    functions: HashMap<Symbol, Function>,
    rulesets: HashMap<Symbol, HashMap<Symbol, Rule>>,
    ruleset_iteration: HashMap<Symbol, usize>,
    proofs_enabled: bool,
    interactive_mode: bool,
    timestamp: u32,
    pub test_proofs: bool,
    pub match_limit: usize,
    pub node_limit: usize,
    pub fact_directory: Option<PathBuf>,
    pub seminaive: bool,
    // sort, value, and timestamp
    pub global_bindings: HashMap<Symbol, (ArcSort, Value, u32)>,
    extract_report: Option<ExtractReport>,
    run_report: Option<RunReport>,
    msgs: Vec<String>,
}

#[derive(Clone, Debug)]
struct Rule {
    query: CompiledQuery,
    program: Program,
    matches: usize,
    times_banned: usize,
    banned_until: usize,
    todo_timestamp: u32,
    search_time: Duration,
    apply_time: Duration,
}

impl Default for EGraph {
    fn default() -> Self {
        let mut egraph = Self {
            egraphs: vec![],
            unionfind: Default::default(),
            functions: Default::default(),
            rulesets: Default::default(),
            ruleset_iteration: Default::default(),
            desugar: Desugar::default(),
            global_bindings: Default::default(),
            match_limit: usize::MAX,
            node_limit: usize::MAX,
            timestamp: 0,
            proofs_enabled: false,
            interactive_mode: false,
            test_proofs: false,
            fact_directory: None,
            seminaive: true,
            extract_report: None,
            run_report: None,
            msgs: Default::default(),
        };
        egraph.rulesets.insert("".into(), Default::default());
        egraph
    }
}

#[derive(Debug, Error)]
#[error("Not found: {0}")]
pub struct NotFoundError(Expr);

impl EGraph {
    pub fn is_interactive_mode(&self) -> bool {
        self.interactive_mode
    }

    pub fn push(&mut self) {
        self.egraphs.push(self.clone());
    }

    pub fn pop(&mut self) -> Result<(), Error> {
        match self.egraphs.pop() {
            Some(e) => {
                // Copy the reports and messages from the popped egraph
                let extract_report = self.extract_report.clone();
                let run_report = self.run_report.clone();
                let messages = self.msgs.clone();
                *self = e;
                if let Some(report) = extract_report {
                    self.extract_report = Some(report);
                }
                if let Some(report) = run_report {
                    self.run_report = Some(report);
                }
                self.msgs.extend(messages);
                Ok(())
            }
            None => Err(Error::Pop),
        }
    }

    pub fn union(&mut self, id1: Id, id2: Id, sort: Symbol) -> Id {
        self.unionfind.union(id1, id2, sort)
    }

    #[track_caller]
    fn debug_assert_invariants(&self) {
        #[cfg(debug_assertions)]
        for (name, function) in self.functions.iter() {
            function.nodes.assert_sorted();
            for (i, inputs, output) in function.nodes.iter_range(0..function.nodes.len()) {
                for input in inputs {
                    assert_eq!(
                        input,
                        &self.bad_find_value(*input),
                        "[{i}] {name}({inputs:?}) = {output:?}\n{:?}",
                        function.schema,
                    )
                }
                assert_eq!(
                    output.value,
                    self.bad_find_value(output.value),
                    "[{i}] {name}({inputs:?}) = {output:?}\n{:?}",
                    function.schema,
                )
            }
            for ix in &function.indexes {
                for (_, offs) in ix.iter() {
                    for off in offs {
                        assert!(
                            (*off as usize) < function.nodes.num_offsets(),
                            "index contains offset {off:?}, which is out of range for function {name}"
                        );
                    }
                }
            }
            for (rix, sort) in function.rebuild_indexes.iter().zip(
                function
                    .schema
                    .input
                    .iter()
                    .chain(once(&function.schema.output)),
            ) {
                assert!(sort.is_eq_container_sort() == rix.is_some());
                if sort.is_eq_container_sort() {
                    let rix = rix.as_ref().unwrap();
                    for ix in rix.iter() {
                        for (_, offs) in ix.iter() {
                            for off in offs {
                                assert!(
                                (*off as usize) < function.nodes.num_offsets(),
                                "index contains offset {off:?}, which is out of range for function {name}"
                            );
                            }
                        }
                    }
                }
            }
        }
    }

    // find the leader term for this term
    // in the corresponding table
    pub fn find(&self, id: Id) -> Id {
        self.unionfind.find(id)
    }

    pub fn rebuild_nofail(&mut self) -> usize {
        match self.rebuild() {
            Ok(updates) => updates,
            Err(e) => {
                panic!("Unsoundness detected during rebuild. Exiting: {e}")
            }
        }
    }

    pub fn rebuild(&mut self) -> Result<usize, Error> {
        self.unionfind.clear_recent_ids();
        let mut updates = 0;
        loop {
            let new = self.rebuild_one()?;
            log::debug!("{new} rebuilds?");
            self.unionfind.clear_recent_ids();
            updates += new;
            if new == 0 {
                break;
            }
        }

        // now update global bindings
        let mut new_global_bindings = std::mem::take(&mut self.global_bindings);
        for (_sym, (sort, value, ts)) in new_global_bindings.iter_mut() {
            if sort.canonicalize(value, &self.unionfind) {
                *ts = self.timestamp;
            }
        }
        self.global_bindings = new_global_bindings;

        self.debug_assert_invariants();
        Ok(updates)
    }

    fn rebuild_one(&mut self) -> Result<usize, Error> {
        let mut new_unions = 0;
        let mut deferred_merges = Vec::new();
        for function in self.functions.values_mut() {
            let (unions, merges) = function.rebuild(&mut self.unionfind, self.timestamp)?;
            if !merges.is_empty() {
                deferred_merges.push((function.decl.name, merges));
            }
            new_unions += unions;
        }
        for (func, merges) in deferred_merges {
            new_unions += self.apply_merges(func, &merges);
        }

        Ok(new_unions)
    }

    fn apply_merges(&mut self, func: Symbol, merges: &[DeferredMerge]) -> usize {
        let mut stack = Vec::new();
        let mut function = self.functions.get_mut(&func).unwrap();
        let n_unions = self.unionfind.n_unions();
        let merge_prog = match &function.merge.merge_vals {
            MergeFn::Expr(e) => Some(e.clone()),
            MergeFn::AssertEq | MergeFn::Union => None,
        };

        for (inputs, old, new) in merges {
            if let Some(prog) = function.merge.on_merge.clone() {
                self.run_actions(&mut stack, &[*old, *new], &prog, true)
                    .unwrap();
                function = self.functions.get_mut(&func).unwrap();
                stack.clear();
            }
            if let Some(prog) = &merge_prog {
                // TODO: error handling?
                self.run_actions(&mut stack, &[*old, *new], prog, true)
                    .unwrap();
                let merged = stack.pop().expect("merges should produce a value");
                stack.clear();
                function = self.functions.get_mut(&func).unwrap();
                function.insert(inputs, merged, self.timestamp);
            }
        }
        self.unionfind.n_unions() - n_unions + function.clear_updates()
    }

    pub fn declare_function(&mut self, decl: &FunctionDecl) -> Result<(), Error> {
        let function = Function::new(self, decl)?;
        let old = self.functions.insert(decl.name, function);
        if old.is_some() {
            panic!(
                "Typechecking should have caught function already bound: {}",
                decl.name
            );
        }

        Ok(())
    }

    pub fn declare_constructor(
        &mut self,
        variant: Variant,
        sort: impl Into<Symbol>,
    ) -> Result<(), Error> {
        let name = variant.name;
        let sort = sort.into();
        self.declare_function(&FunctionDecl {
            name,
            schema: Schema {
                input: variant.types,
                output: sort,
            },
            merge: None,
            merge_action: vec![],
            default: None,
            cost: variant.cost,
            unextractable: false,
        })?;
        // if let Some(ctors) = self.sorts.get_mut(&sort) {
        //     ctors.push(name);
        // }
        Ok(())
    }

    pub fn eval_lit(&self, lit: &Literal) -> Value {
        match lit {
            Literal::Int(i) => i.store(&self.type_info().get_sort()).unwrap(),
            Literal::F64(f) => f.store(&self.type_info().get_sort()).unwrap(),
            Literal::String(s) => s.store(&self.type_info().get_sort()).unwrap(),
            Literal::Unit => ().store(&self.type_info().get_sort()).unwrap(),
        }
    }

    pub fn function_to_dag(
        &mut self,
        sym: Symbol,
        n: usize,
    ) -> Result<(Vec<(Term, Term)>, TermDag), Error> {
        let f = self.functions.get(&sym).ok_or(TypeError::Unbound(sym))?;
        let schema = f.schema.clone();
        let nodes = f
            .nodes
            .iter()
            .take(n)
            .map(|(k, v)| (ValueVec::from(k), v.clone()))
            .collect::<Vec<_>>();

        let mut termdag = TermDag::default();
        let extractor = Extractor::new(self, &mut termdag);
        let mut terms = Vec::new();
        for (ins, out) in nodes {
            let mut children = Vec::new();
            for (a, a_type) in ins.iter().copied().zip(&schema.input) {
                if a_type.is_eq_sort() {
                    children.push(extractor.find_best(a, &mut termdag, a_type).unwrap().1);
                } else {
                    children.push(termdag.expr_to_term(&a_type.make_expr(self, a).1));
                };
            }

            let out = if schema.output.is_eq_sort() {
                extractor
                    .find_best(out.value, &mut termdag, &schema.output)
                    .unwrap()
                    .1
            } else {
                termdag.expr_to_term(&schema.output.make_expr(self, out.value).1)
            };
            terms.push((termdag.app(sym, children), out));
        }
        drop(extractor);

        Ok((terms, termdag))
    }

    pub fn print_function(&mut self, sym: Symbol, n: usize) -> Result<(), Error> {
        log::info!("Printing up to {n} tuples of table {sym}: ");
        let (terms_with_outputs, termdag) = self.function_to_dag(sym, n)?;
        let f = self
            .functions
            .get(&sym)
            .ok_or(TypeError::UnboundFunction(sym))?;
        let out_is_unit = f.schema.output.name() == UNIT_SYM.into();

        let mut buf = String::new();
        let s = &mut buf;
        s.push_str("(\n");
        if terms_with_outputs.is_empty() {
            log::info!("   (none)");
        }
        for (term, output) in terms_with_outputs {
            let tuple_str = format!(
                "   {}{}",
                termdag.to_string(&term),
                if !out_is_unit {
                    format!(" -> {}", termdag.to_string(&output))
                } else {
                    "".into()
                },
            );
            log::info!("{}", tuple_str);
            s.push_str(&tuple_str);
            s.push('\n');
        }
        s.push_str(")\n");
        self.print_msg(buf);
        Ok(())
    }

    pub fn print_size(&mut self, sym: Symbol) -> Result<(), Error> {
        let f = self.functions.get(&sym).ok_or(TypeError::Unbound(sym))?;
        log::info!("Function {} has size {}", sym, f.nodes.len());
        self.print_msg(f.nodes.len().to_string());
        Ok(())
    }

    // returns whether the egraph was updated
    pub fn run_schedule(&mut self, sched: &NormSchedule) -> RunReport {
        match sched {
            NormSchedule::Run(config) => self.run_rules(config),
            NormSchedule::Repeat(limit, sched) => {
                let mut report = RunReport::default();
                for _i in 0..*limit {
                    let rec = self.run_schedule(sched);
                    report = report.union(&rec);
                    if !rec.updated {
                        break;
                    }
                }
                report
            }
            NormSchedule::Saturate(sched) => {
                let mut report = RunReport::default();
                loop {
                    let rec = self.run_schedule(sched);
                    report = report.union(&rec);
                    if !rec.updated {
                        break;
                    }
                }
                report
            }
            NormSchedule::Sequence(scheds) => {
                let mut report = RunReport::default();
                for sched in scheds {
                    report = report.union(&self.run_schedule(sched));
                }
                report
            }
        }
    }

    pub fn run_rules_once(&mut self, config: &NormRunConfig, report: &mut RunReport) {
        // first rebuild
        let rebuild_start = Instant::now();
        let updates = self.rebuild_nofail();
        log::debug!("database size: {}", self.num_tuples());
        log::debug!("Made {updates} updates");
        report.rebuild_time += rebuild_start.elapsed();
        self.timestamp += 1;

        let NormRunConfig { ruleset, until } = config;

        if let Some(facts) = until {
            if self.check_facts(facts).is_ok() {
                log::info!(
                    "Breaking early because of facts:\n {}!",
                    ListDisplay(facts, "\n")
                );
                return;
            }
        }

        let subreport = self.step_rules(*ruleset);
        *report = report.union(&subreport);

        log::debug!("database size: {}", self.num_tuples());
        self.timestamp += 1;

        if self.num_tuples() > self.node_limit {
            log::warn!("Node limit reached, {} nodes. Stopping!", self.num_tuples());
        }
    }

    pub fn run_rules(&mut self, config: &NormRunConfig) -> RunReport {
        let mut report: RunReport = Default::default();

        self.run_rules_once(config, &mut report);

        // Report the worst offenders
        log::debug!("Slowest rules:\n{}", {
            let mut msg = String::new();
            let mut vec = self
                .rulesets
                .iter()
                .flat_map(|(_name, rules)| rules)
                .collect::<Vec<_>>();
            vec.sort_by_key(|(_, r)| r.search_time + r.apply_time);
            for (name, rule) in vec.iter().rev().take(5) {
                write!(
                    msg,
                    "{name}\n  Search: {:.3}s\n  Apply: {:.3}s\n",
                    rule.search_time.as_secs_f64(),
                    rule.apply_time.as_secs_f64()
                )
                .unwrap();
            }
            msg
        });

        // // TODO detect functions
        // for (name, r) in &self.functions {
        //     log::debug!("{name}:");
        //     for (args, val) in &r.nodes {
        //         log::debug!("  {args:?} = {val:?}");
        //     }
        // }
        report
    }

    fn step_rules(&mut self, ruleset: Symbol) -> RunReport {
        let n_unions_before = self.unionfind.n_unions();
        // don't ban parent or rebuilding
        let match_limit =
            if ruleset.as_str().contains("parent_") || ruleset.as_str().contains("rebuilding_") {
                usize::MAX
            } else {
                self.match_limit
            };
        let mut report = RunReport::default();

        let ban_length = 5;

        if !self.rulesets.contains_key(&ruleset) {
            panic!("run: No ruleset named '{ruleset}'");
        }
        let mut rules: HashMap<Symbol, Rule> =
            std::mem::take(self.rulesets.get_mut(&ruleset).unwrap());
        let iteration = *self.ruleset_iteration.entry(ruleset).or_default();
        self.ruleset_iteration.insert(ruleset, iteration + 1);
        // TODO why did I have to copy the rules here for the first for loop?
        let copy_rules = rules.clone();
        let search_start = Instant::now();
        let mut searched = vec![];
        for (name, rule) in copy_rules.iter() {
            let mut all_values = vec![];
            if rule.banned_until <= iteration {
                let mut fuel = safe_shl(match_limit, rule.times_banned);
                let rule_search_start = Instant::now();
                self.run_query(&rule.query, rule.todo_timestamp, |values| {
                    assert_eq!(values.len(), rule.query.vars.len());
                    all_values.extend_from_slice(values);
                    if fuel > 0 {
                        fuel -= 1;
                        Ok(())
                    } else {
                        Err(())
                    }
                });
                let rule_search_time = rule_search_start.elapsed();
                log::trace!(
                    "Searched for {name} in {:.3}s ({} results)",
                    rule_search_time.as_secs_f64(),
                    all_values.len()
                );
                searched.push((name, all_values, rule_search_time));
            }
        }

        let search_elapsed = search_start.elapsed();
        report.search_time += search_elapsed;

        let apply_start = Instant::now();
        for (name, all_values, time) in searched {
            let rule = rules.get_mut(name).unwrap();
            rule.search_time += time;
            let num_vars = rule.query.vars.len();

            // the query doesn't require matches
            if num_vars != 0 {
                // backoff logic
                let len = all_values.len() / num_vars;
                let threshold = safe_shl(match_limit, rule.times_banned);
                if len > threshold {
                    let ban_length = safe_shl(ban_length, rule.times_banned);
                    rule.times_banned = rule.times_banned.saturating_add(1);
                    rule.banned_until = iteration + ban_length;
                    log::info!("Banning rule {name} for {ban_length} iterations, matched {len} > {threshold} times");
                    report.updated = true;
                    continue;
                }
            }

            rule.todo_timestamp = self.timestamp;
            let rule_apply_start = Instant::now();

            let stack = &mut vec![];
            // run one iteration when n == 0
            if num_vars == 0 {
                rule.matches += 1;
                // we can ignore results here
                stack.clear();
                let _ = self.run_actions(stack, &[], &rule.program, true);
            } else {
                for values in all_values.chunks(num_vars) {
                    rule.matches += 1;
                    // we can ignore results here
                    stack.clear();
                    let _ = self.run_actions(stack, values, &rule.program, true);
                }
            }

            rule.apply_time += rule_apply_start.elapsed();
        }
        self.rulesets.insert(ruleset, rules);
        let apply_elapsed = apply_start.elapsed();
        report.apply_time += apply_elapsed;
        report.updated |= self.did_change_tables() || n_unions_before != self.unionfind.n_unions();

        report
    }

    fn did_change_tables(&self) -> bool {
        for (_name, function) in &self.functions {
            if function.nodes.max_ts() >= self.timestamp {
                return true;
            }
        }

        false
    }

    fn add_rule_with_name(
        &mut self,
        name: String,
        rule: ast::Rule,
        ruleset: Symbol,
    ) -> Result<Symbol, Error> {
        let name = Symbol::from(name);
        let mut ctx = typecheck::Context::new(self);
        let (query0, action0) = ctx
            .typecheck_query(&rule.body, &rule.head)
            .map_err(Error::TypeErrors)?;
        let query = self.compile_gj_query(query0, &ctx.types);
        let program = self
            .compile_actions(&ctx.types, &action0)
            .map_err(Error::TypeErrors)?;
        // println!(
        //     "Compiled rule {rule:?}\n{subst:?}to {program:#?}",
        //     subst = &ctx.types
        // );
        let compiled_rule = Rule {
            query,
            matches: 0,
            times_banned: 0,
            banned_until: 0,
            todo_timestamp: 0,
            program,
            search_time: Duration::default(),
            apply_time: Duration::default(),
        };
        if let Some(rules) = self.rulesets.get_mut(&ruleset) {
            match rules.entry(name) {
                Entry::Occupied(_) => panic!("Rule '{name}' was already present"),
                Entry::Vacant(e) => e.insert(compiled_rule),
            };
        } else {
            panic!("No such ruleset {ruleset}");
        }
        Ok(name)
    }

    pub fn add_rule(&mut self, rule: ast::Rule, ruleset: Symbol) -> Result<Symbol, Error> {
        let name = format!("{}", rule);
        self.add_rule_with_name(name, rule, ruleset)
    }

    pub fn eval_actions(&mut self, actions: &[Action]) -> Result<(), Error> {
        let types = Default::default();
        let program = self
            .compile_actions(&types, actions)
            .map_err(Error::TypeErrors)?;
        let mut stack = vec![];
        self.run_actions(&mut stack, &[], &program, true)?;
        Ok(())
    }

    pub fn eval_expr(
        &mut self,
        expr: &Expr,
        expected_type: Option<ArcSort>,
        make_defaults: bool,
    ) -> Result<(ArcSort, Value), Error> {
        let types = Default::default();
        let (t, program) = self
            .compile_expr(&types, expr, expected_type)
            .map_err(Error::TypeErrors)?;
        let mut stack = vec![];
        self.run_actions(&mut stack, &[], &program, make_defaults)?;
        assert_eq!(stack.len(), 1);
        Ok((t, stack.pop().unwrap()))
    }

    fn add_ruleset(&mut self, name: Symbol) {
        match self.rulesets.entry(name) {
            Entry::Occupied(_) => panic!("Ruleset '{name}' was already present"),
            Entry::Vacant(e) => e.insert(Default::default()),
        };
    }

    pub fn set_option(&mut self, name: &str, value: Expr) {
        match name {
            "enable_proofs" => {
                self.proofs_enabled = true;
            }
            "interactive_mode" => {
                if let Expr::Lit(Literal::Int(i)) = value {
                    self.interactive_mode = i != 0;
                } else {
                    panic!("interactive_mode must be an integer");
                }
            }
            "match_limit" => {
                if let Expr::Lit(Literal::Int(i)) = value {
                    self.match_limit = i as usize;
                } else {
                    panic!("match_limit must be an integer");
                }
            }
            "node_limit" => {
                if let Expr::Lit(Literal::Int(i)) = value {
                    self.node_limit = i as usize;
                } else {
                    panic!("node_limit must be an integer");
                }
            }
            _ => panic!("Unknown option '{}'", name),
        }
    }

    fn check_facts(&mut self, facts: &[NormFact]) -> Result<(), Error> {
        let mut ctx = typecheck::Context::new(self);
        let converted_facts = facts.iter().map(|f| f.to_fact()).collect::<Vec<Fact>>();
        let empty_actions = vec![];
        let (query0, _) = ctx
            .typecheck_query(&converted_facts, &empty_actions)
            .map_err(Error::TypeErrors)?;
        let query = self.compile_gj_query(query0, &ctx.types);

        let mut matched = false;
        // TODO what timestamp to use?
        self.run_query(&query, 0, |values| {
            assert_eq!(values.len(), query.vars.len());
            matched = true;
            Err(())
        });
        if !matched {
            // TODO add useful info here
            Err(Error::CheckError(facts.to_vec()))
        } else {
            Ok(())
        }
    }

    fn run_command(&mut self, command: NCommand, should_run: bool) -> Result<(), Error> {
        let pre_rebuild = Instant::now();
        let rebuild_num = self.rebuild()?;
        if rebuild_num > 0 {
            log::info!(
                "Rebuild before command: {:10}ms",
                pre_rebuild.elapsed().as_millis()
            );
        }

        self.debug_assert_invariants();

        match command {
            NCommand::SetOption { name, value } => {
                let str = format!("Set option {} to {}", name, value);
                self.set_option(name.into(), value);
                log::info!("{}", str)
            }
            // Sorts are already declared during typechecking
            NCommand::Sort(name, _presort_and_args) => log::info!("Declared sort {}.", name),
            NCommand::Function(fdecl) => {
                self.declare_function(&fdecl)?;
                log::info!("Declared function {}.", fdecl.name)
            }
            NCommand::AddRuleset(name) => {
                self.add_ruleset(name);
                log::info!("Declared ruleset {name}.");
            }
            NCommand::NormRule {
                ruleset,
                rule,
                name,
            } => {
                self.add_rule(rule.to_rule(), ruleset)?;
                log::info!("Declared rule {name}.")
            }
            NCommand::RunSchedule(sched) => {
                if should_run {
                    self.run_report = Some(self.run_schedule(&sched));
                    log::info!("Ran schedule {}.", sched)
                } else {
                    log::warn!("Skipping schedule.")
                }
            }
            NCommand::Check(facts) => {
                if should_run {
                    self.check_facts(&facts)?;
                    log::info!("Checked fact {:?}.", facts);
                } else {
                    log::warn!("Skipping check.")
                }
            }
            NCommand::CheckProof => log::error!("TODO implement proofs"),
            NCommand::NormAction(action) => {
                if should_run {
                    match &action {
                        NormAction::Let(name, contents) => {
                            let (etype, value) = self.eval_expr(&contents.to_expr(), None, true)?;
                            let present = self
                                .global_bindings
                                .insert(*name, (etype, value, self.timestamp));
                            if present.is_some() {
                                panic!("Variable {name} was already present in global bindings");
                            }
                        }
                        NormAction::LetVar(var1, var2) => {
                            let value = self.global_bindings.get(var2).unwrap();
                            let present = self.global_bindings.insert(*var1, value.clone());
                            if present.is_some() {
                                panic!("Variable {var1} was already present in global bindings");
                            }
                        }
                        NormAction::LetLit(var, lit) => {
                            let value = self.eval_lit(lit);
                            let etype = self.type_info().infer_literal(lit);
                            let present = self
                                .global_bindings
                                .insert(*var, (etype, value, self.timestamp));

                            if present.is_some() {
                                panic!("Variable {var} was already present in global bindings");
                            }
                        }
                        _ => {
                            self.eval_actions(std::slice::from_ref(&action.to_action()))?;
                        }
                    }
                } else {
                    log::warn!("Skipping running {action}.")
                }
            }
            NCommand::Push(n) => {
                (0..n).for_each(|_| self.push());
                log::info!("Pushed {n} levels.")
            }
            NCommand::Pop(n) => {
                for _ in 0..n {
                    self.pop()?;
                }
                log::info!("Popped {n} levels.")
            }
            NCommand::PrintTable(f, n) => {
                self.print_function(f, n)?;
            }
            NCommand::PrintSize(f) => {
                self.print_size(f)?;
            }
            NCommand::Fail(c) => {
                let result = self.run_command(*c, should_run);
                if let Err(e) = result {
                    log::info!("Command failed as expected: {}", e);
                } else {
                    return Err(Error::ExpectFail);
                }
            }
            NCommand::Input { name, file } => {
                let func = self.functions.get_mut(&name).unwrap();
                let is_unit = func.schema.output.name().as_str() == "Unit";

                let mut filename = self.fact_directory.clone().unwrap_or_default();
                filename.push(file.as_str());

                // check that the function uses supported types
                for t in &func.schema.input {
                    match t.name().as_str() {
                        "i64" | "String" => {}
                        s => panic!("Unsupported type {} for input", s),
                    }
                }
                match func.schema.output.name().as_str() {
                    "i64" | "String" | "Unit" => {}
                    s => panic!("Unsupported type {} for input", s),
                }

                log::info!("Opening file '{:?}'...", filename);
                let mut f = File::open(filename).unwrap();
                let mut contents = String::new();
                f.read_to_string(&mut contents).unwrap();

                let mut actions: Vec<Action> = vec![];
                let mut str_buf: Vec<&str> = vec![];
                for line in contents.lines() {
                    str_buf.clear();
                    str_buf.extend(line.split('\t').map(|s| s.trim()));
                    if str_buf.is_empty() {
                        continue;
                    }

                    let parse = |s: &str| -> Expr {
                        if let Ok(i) = s.parse() {
                            Expr::Lit(Literal::Int(i))
                        } else {
                            Expr::Lit(Literal::String(s.into()))
                        }
                    };

                    let mut exprs: Vec<Expr> = str_buf.iter().map(|&s| parse(s)).collect();

                    actions.push(if is_unit {
                        Action::Expr(Expr::Call(name, exprs))
                    } else {
                        let out = exprs.pop().unwrap();
                        Action::Set(name, exprs, out)
                    });
                }
                self.eval_actions(&actions)?;
                log::info!("Read {} facts into {name} from '{file}'.", actions.len())
            }
            NCommand::Output { file, exprs } => {
                let mut filename = self.fact_directory.clone().unwrap_or_default();
                filename.push(file.as_str());
                // append to file
                let mut f = File::options()
                    .write(true)
                    .append(true)
                    .create(true)
                    .open(&filename)
                    .map_err(|e| Error::IoError(filename.clone(), e))?;
                let mut termdag = TermDag::default();
                for expr in exprs {
                    let (t, value) = self.eval_expr(&expr, None, true)?;
                    let expr = self.extract(value, &mut termdag, &t).1;
                    use std::io::Write;
<<<<<<< HEAD
                    writeln!(f, "{}", termdag.to_string(&expr))
=======
                    let res = self.extract_expr(expr, 1)?;
                    writeln!(f, "{}", res.termdag.to_string(&res.term))
>>>>>>> af0a4931
                        .map_err(|e| Error::IoError(filename.clone(), e))?;
                }

                log::info!("Output to '{filename:?}'.")
            }
        };
        Ok(())
    }

    pub fn clear(&mut self) {
        for f in self.functions.values_mut() {
            f.clear();
        }
    }

<<<<<<< HEAD
=======
    // Extract an expression from the current state, returning the cost, the extracted expression and some number
    // of other variants, if variants is not zero.
    pub fn extract_expr(&mut self, e: Expr, num_variants: usize) -> Result<ExtractReport, Error> {
        let (t, value) = self.eval_expr(&e, None, true)?;
        let mut termdag = TermDag::default();
        let (cost, expr) = self.extract(value, &mut termdag, &t);
        let variants = match num_variants {
            0 => vec![],
            1 => vec![expr.clone()],
            _ => {
                if self.get_sort(&value).is_some_and(|sort| sort.is_eq_sort()) {
                    self.extract_variants(value, num_variants, &mut termdag)
                } else {
                    vec![expr.clone()]
                }
            }
        };
        Ok(ExtractReport {
            cost,
            term: expr,
            variants,
            termdag,
        })
    }

>>>>>>> af0a4931
    pub fn process_commands(
        &mut self,
        program: Vec<Command>,
        stop: CompilerPassStop,
    ) -> Result<Vec<NormCommand>, Error> {
        let mut result = vec![];

        for command in program {
            match command {
                Command::Push(num) => {
                    for _ in 0..num {
                        self.push();
                    }
                }
                Command::Pop(num) => {
                    for _ in 0..num {
                        self.pop()
                            .expect("Failed to desugar, popped too many times");
                    }
                }
                _ => {}
            }
            result.extend(self.process_command(command, stop)?);
        }
        Ok(result)
    }

    pub fn set_underscores_for_desugaring(&mut self, underscores: usize) {
        self.desugar.number_underscores = underscores;
    }

    fn process_command(
        &mut self,
        command: Command,
        stop: CompilerPassStop,
    ) -> Result<Vec<NormCommand>, Error> {
        let program =
            self.desugar
                .desugar_program(vec![command], self.test_proofs, self.seminaive)?;
        if stop == CompilerPassStop::Desugar {
            return Ok(program);
        }

        let type_info_before = self.type_info().clone();

        self.desugar.type_info.typecheck_program(&program)?;
        if stop == CompilerPassStop::TypecheckDesugared {
            return Ok(program);
        }

        // reset type info
        self.desugar.type_info = type_info_before;
        self.desugar.type_info.typecheck_program(&program)?;
        if stop == CompilerPassStop::TypecheckTermEncoding {
            return Ok(program);
        }

        Ok(program)
    }

    pub fn run_program(&mut self, program: Vec<Command>) -> Result<Vec<String>, Error> {
        let should_run = true;

        for command in program {
            // Important to process each command individually
            // because push and pop create new scopes
            for processed in self.process_command(command, CompilerPassStop::All)? {
                self.run_command(processed.command, should_run)?;
            }
        }
        log::logger().flush();

        // remove consecutive empty lines
        Ok(self.flush_msgs())
    }

    // this is bad because we shouldn't inspect values like this, we should use type information
    fn bad_find_value(&self, value: Value) -> Value {
        if let Some((tag, id)) = self.value_to_id(value) {
            Value::from_id(tag, self.find(id))
        } else {
            value
        }
    }

    pub fn parse_program(&self, input: &str) -> Result<Vec<Command>, Error> {
        self.desugar.parse_program(input)
    }

    pub fn parse_and_run_program(&mut self, input: &str) -> Result<Vec<String>, Error> {
        let parsed = self.desugar.parse_program(input)?;
        self.run_program(parsed)
    }

    pub fn num_tuples(&self) -> usize {
        self.functions.values().map(|f| f.nodes.len()).sum()
    }

    pub(crate) fn get_sort(&self, value: &Value) -> Option<&ArcSort> {
        self.type_info().sorts.get(&value.tag)
    }

    pub fn add_arcsort(&mut self, arcsort: ArcSort) -> Result<(), TypeError> {
        self.desugar.type_info.add_arcsort(arcsort)
    }

    /// Gets the last extract report and returns it, if the last command saved it.
    pub fn get_extract_report(&self) -> &Option<ExtractReport> {
        &self.extract_report
    }

    /// Gets the last run report and returns it, if the last command saved it.
    pub fn get_run_report(&self) -> &Option<RunReport> {
        &self.run_report
    }

    /// Serializes the egraph for export to graphviz.
    pub fn serialize_for_graphviz(&self) -> egraph_serialize::EGraph {
        let mut serialized = self.serialize(SerializeConfig::default());
        serialized.inline_leaves();
        serialized
    }

    pub(crate) fn print_msg(&mut self, msg: String) {
        self.msgs.push(msg);
    }

    fn flush_msgs(&mut self) -> Vec<String> {
        self.msgs.dedup_by(|a, b| a.is_empty() && b.is_empty());
        std::mem::take(&mut self.msgs)
    }

    pub(crate) fn type_info(&self) -> &TypeInfo {
        &self.desugar.type_info
    }
}

#[derive(Debug, Error)]
pub enum Error {
    #[error(transparent)]
    ParseError(#[from] lalrpop_util::ParseError<usize, String, String>),
    #[error(transparent)]
    NotFoundError(#[from] NotFoundError),
    #[error(transparent)]
    TypeError(#[from] TypeError),
    #[error("Errors:\n{}", ListDisplay(.0, "\n"))]
    TypeErrors(Vec<TypeError>),
    #[error("Check failed: \n{}", ListDisplay(.0, "\n"))]
    CheckError(Vec<NormFact>),
    #[error("Evaluating primitive {0:?} failed. ({0:?} {:?})", ListDebug(.1, " "))]
    PrimitiveError(Primitive, Vec<Value>),
    #[error("Illegal merge attempted for function {0}, {1:?} != {2:?}")]
    MergeError(Symbol, Value, Value),
    #[error("Tried to pop too much")]
    Pop,
    #[error("Command should have failed.")]
    ExpectFail,
    #[error("IO error: {0}: {1}")]
    IoError(PathBuf, std::io::Error),
}

fn safe_shl(a: usize, b: usize) -> usize {
    a.checked_shl(b.try_into().unwrap()).unwrap_or(usize::MAX)
}<|MERGE_RESOLUTION|>--- conflicted
+++ resolved
@@ -67,24 +67,16 @@
 
 /// A report of the results of an extract action.
 #[derive(Debug, Clone)]
-<<<<<<< HEAD
 pub enum ExtractReport {
     Best {
         termdag: TermDag,
         cost: usize,
-        expr: Term,
+        term: Term,
     },
     Variants {
         termdag: TermDag,
-        variants: Vec<Term>,
+        terms: Vec<Term>,
     },
-=======
-pub struct ExtractReport {
-    pub cost: usize,
-    pub term: Term,
-    pub variants: Vec<Term>,
-    pub termdag: TermDag,
->>>>>>> af0a4931
 }
 
 impl RunReport {
@@ -1111,14 +1103,9 @@
                 let mut termdag = TermDag::default();
                 for expr in exprs {
                     let (t, value) = self.eval_expr(&expr, None, true)?;
-                    let expr = self.extract(value, &mut termdag, &t).1;
+                    let term = self.extract(value, &mut termdag, &t).1;
                     use std::io::Write;
-<<<<<<< HEAD
-                    writeln!(f, "{}", termdag.to_string(&expr))
-=======
-                    let res = self.extract_expr(expr, 1)?;
-                    writeln!(f, "{}", res.termdag.to_string(&res.term))
->>>>>>> af0a4931
+                    writeln!(f, "{}", termdag.to_string(&term))
                         .map_err(|e| Error::IoError(filename.clone(), e))?;
                 }
 
@@ -1134,34 +1121,6 @@
         }
     }
 
-<<<<<<< HEAD
-=======
-    // Extract an expression from the current state, returning the cost, the extracted expression and some number
-    // of other variants, if variants is not zero.
-    pub fn extract_expr(&mut self, e: Expr, num_variants: usize) -> Result<ExtractReport, Error> {
-        let (t, value) = self.eval_expr(&e, None, true)?;
-        let mut termdag = TermDag::default();
-        let (cost, expr) = self.extract(value, &mut termdag, &t);
-        let variants = match num_variants {
-            0 => vec![],
-            1 => vec![expr.clone()],
-            _ => {
-                if self.get_sort(&value).is_some_and(|sort| sort.is_eq_sort()) {
-                    self.extract_variants(value, num_variants, &mut termdag)
-                } else {
-                    vec![expr.clone()]
-                }
-            }
-        };
-        Ok(ExtractReport {
-            cost,
-            term: expr,
-            variants,
-            termdag,
-        })
-    }
-
->>>>>>> af0a4931
     pub fn process_commands(
         &mut self,
         program: Vec<Command>,
