pub mod ast;
mod extract;
mod function;
mod gj;
pub mod graph;
mod proofs;
pub mod sort;
mod typecheck;
mod typechecking;
mod unionfind;
pub mod util;
mod value;

use crate::graph::from_egraph::graph_from_egraph;
use graph::to_graphviz::to_graphviz;
use graphviz_rust::printer::DotPrinter;
use hashbrown::hash_map::Entry;
use index::ColumnIndex;
use instant::{Duration, Instant};
use sort::*;
use thiserror::Error;

use proofs::ProofState;

use symbolic_expressions::Sexp;

use ast::*;
use typechecking::{TypeInfo, UNIT_SYM};

use std::fmt::{Formatter, Write};
use std::fs::File;
use std::hash::Hash;
use std::io::Read;
use std::iter::once;
use std::mem;
use std::ops::{Deref, Range};
use std::path::{Path, PathBuf};
use std::rc::Rc;
use std::{fmt::Debug, sync::Arc};
use typecheck::Program;

type ArcSort = Arc<dyn Sort>;

pub use value::*;

use function::*;
use gj::*;
use unionfind::*;
use util::*;

use crate::typechecking::TypeError;

pub type Subst = IndexMap<Symbol, Value>;

pub trait PrimitiveLike {
    fn name(&self) -> Symbol;
    fn accept(&self, types: &[ArcSort]) -> Option<ArcSort>;
    fn apply(&self, values: &[Value]) -> Option<Value>;
}

#[derive(Debug, Clone, Default)]
pub struct RunReport {
    pub updated: bool,
    pub search_time: Duration,
    pub apply_time: Duration,
    pub rebuild_time: Duration,
}

#[derive(Debug, Clone)]
pub struct ExtractReport {
    pub cost: usize,
    pub expr: Expr,
    pub variants: Vec<Expr>,
}

impl RunReport {
    pub fn union(&self, other: &Self) -> Self {
        Self {
            updated: self.updated || other.updated,
            search_time: self.search_time + other.search_time,
            apply_time: self.apply_time + other.apply_time,
            rebuild_time: self.rebuild_time + other.rebuild_time,
        }
    }
}

pub const HIGH_COST: usize = i64::MAX as usize;

#[derive(Clone)]
pub struct Primitive(Arc<dyn PrimitiveLike>);

impl Deref for Primitive {
    type Target = dyn PrimitiveLike;
    fn deref(&self) -> &Self::Target {
        &*self.0
    }
}

impl Hash for Primitive {
    fn hash<H: std::hash::Hasher>(&self, state: &mut H) {
        Arc::as_ptr(&self.0).hash(state);
    }
}

impl Eq for Primitive {}
impl PartialEq for Primitive {
    fn eq(&self, other: &Self) -> bool {
        // this is a bit of a hack, but clippy says we don't want to compare the
        // vtables, just the data pointers
        std::ptr::eq(
            Arc::as_ptr(&self.0) as *const u8,
            Arc::as_ptr(&other.0) as *const u8,
        )
    }
}

impl Debug for Primitive {
    fn fmt(&self, f: &mut std::fmt::Formatter<'_>) -> std::fmt::Result {
        write!(f, "Prim({})", self.0.name())
    }
}

impl<T: PrimitiveLike + 'static> From<T> for Primitive {
    fn from(p: T) -> Self {
        Self(Arc::new(p))
    }
}

pub struct SimplePrimitive {
    name: Symbol,
    input: Vec<ArcSort>,
    output: ArcSort,
    f: fn(&[Value]) -> Option<Value>,
}

impl PrimitiveLike for SimplePrimitive {
    fn name(&self) -> Symbol {
        self.name
    }
    fn accept(&self, types: &[ArcSort]) -> Option<ArcSort> {
        if self.input.len() != types.len() {
            return None;
        }
        // TODO can we use a better notion of equality than just names?
        self.input
            .iter()
            .zip(types)
            .all(|(a, b)| a.name() == b.name())
            .then(|| self.output.clone())
    }
    fn apply(&self, values: &[Value]) -> Option<Value> {
        (self.f)(values)
    }
}

#[derive(Clone)]
pub struct EGraph {
    egraphs: Vec<Self>,
    unionfind: UnionFind,
    pub(crate) proof_state: ProofState,
    functions: HashMap<Symbol, Function>,
    rulesets: HashMap<Symbol, HashMap<Symbol, Rule>>,
    proofs_enabled: bool,
    interactive_mode: bool,
    timestamp: u32,
    pub test_proofs: bool,
    pub match_limit: usize,
    pub node_limit: usize,
    pub fact_directory: Option<PathBuf>,
    pub seminaive: bool,
    extract_report: Option<ExtractReport>,
    run_report: Option<RunReport>,
}

#[derive(Clone, Debug)]
struct Rule {
    query: CompiledQuery,
    program: Program,
    matches: usize,
    times_banned: usize,
    banned_until: usize,
    todo_timestamp: u32,
    search_time: Duration,
    apply_time: Duration,
}

impl Default for EGraph {
    fn default() -> Self {
        let mut egraph = Self {
            egraphs: vec![],
            unionfind: Default::default(),
            functions: Default::default(),
            rulesets: Default::default(),
            proof_state: ProofState::default(),
            match_limit: usize::MAX,
            node_limit: usize::MAX,
            timestamp: 0,
            proofs_enabled: false,
            interactive_mode: false,
            test_proofs: false,
            fact_directory: None,
            seminaive: true,
            extract_report: None,
            run_report: None,
        };
        egraph.rulesets.insert("".into(), Default::default());
        egraph
    }
}

#[derive(Debug, Error)]
#[error("Not found: {0}")]
pub struct NotFoundError(Expr);

impl EGraph {
    pub fn is_interactive_mode(&self) -> bool {
        self.interactive_mode
    }

    pub fn push(&mut self) {
        self.egraphs.push(self.clone());
    }

    pub fn pop(&mut self) -> Result<(), Error> {
        match self.egraphs.pop() {
            Some(e) => {
                *self = e;
                Ok(())
            }
            None => Err(Error::Pop),
        }
    }

    pub fn union(&mut self, id1: Id, id2: Id, sort: Symbol) -> Id {
        self.unionfind.union(id1, id2, sort)
    }

    #[track_caller]
    fn debug_assert_invariants(&self) {
        #[cfg(debug_assertions)]
        for (name, function) in self.functions.iter() {
            function.nodes.assert_sorted();
            for (i, inputs, output) in function.nodes.iter_range(0..function.nodes.len()) {
                for input in inputs {
                    assert_eq!(
                        input,
                        &self.bad_find_value(*input),
                        "[{i}] {name}({inputs:?}) = {output:?}\n{:?}",
                        function.schema,
                    )
                }
                assert_eq!(
                    output.value,
                    self.bad_find_value(output.value),
                    "[{i}] {name}({inputs:?}) = {output:?}\n{:?}",
                    function.schema,
                )
            }
            for ix in &function.indexes {
                for (_, offs) in ix.iter() {
                    for off in offs {
                        assert!(
                            (*off as usize) < function.nodes.len(),
                            "index contains offset {off:?}, which is out of range for function {name}"
                        );
                    }
                }
            }
            for (rix, sort) in function.rebuild_indexes.iter().zip(
                function
                    .schema
                    .input
                    .iter()
                    .chain(once(&function.schema.output)),
            ) {
                if sort.is_eq_container_sort() {
                    let rix = rix.as_ref().unwrap();
                    for ix in rix.iter() {
                        for (_, offs) in ix.iter() {
                            for off in offs {
                                assert!(
                                (*off as usize) < function.nodes.len(),
                                "index contains offset {off:?}, which is out of range for function {name}"
                            );
                            }
                        }
                    }
                }
            }
        }
    }

    pub fn find(&self, id: Id) -> Id {
        self.unionfind.find(id)
    }

    pub fn rebuild_nofail(&mut self) -> usize {
        match self.rebuild() {
            Ok(updates) => updates,
            Err(e) => {
                panic!("Unsoundness detected during rebuild. Exiting: {e}")
            }
        }
    }

    pub fn rebuild(&mut self) -> Result<usize, Error> {
        self.unionfind.clear_recent_ids();
        let mut updates = 0;
        loop {
            let new = self.rebuild_one()?;
            log::debug!("{new} rebuilds?");
            self.unionfind.clear_recent_ids();
            updates += new;
            if new == 0 {
                break;
            }
        }
        self.debug_assert_invariants();
        Ok(updates)
    }

    fn rebuild_one(&mut self) -> Result<usize, Error> {
        let mut new_unions = 0;
        let mut deferred_merges = Vec::new();
        for function in self.functions.values_mut() {
            let (unions, merges) = function.rebuild(&mut self.unionfind, self.timestamp)?;
            if !merges.is_empty() {
                deferred_merges.push((function.decl.name, merges));
            }
            new_unions += unions;
        }
        for (func, merges) in deferred_merges {
            new_unions += self.apply_merges(func, &merges);
        }
        Ok(new_unions)
    }

    fn apply_merges(&mut self, func: Symbol, merges: &[DeferredMerge]) -> usize {
        let mut stack = Vec::new();
        let mut function = self.functions.get_mut(&func).unwrap();
        let n_unions = self.unionfind.n_unions();
        let merge_prog = match &function.merge.merge_vals {
            MergeFn::Expr(e) => Some(e.clone()),
            MergeFn::AssertEq | MergeFn::Union => None,
        };

        for (inputs, old, new) in merges {
            if let Some(prog) = function.merge.on_merge.clone() {
                self.run_actions(&mut stack, &[*old, *new], &prog, true)
                    .unwrap();
                function = self.functions.get_mut(&func).unwrap();
                stack.clear();
            }
            if let Some(prog) = &merge_prog {
                // TODO: error handling?
                self.run_actions(&mut stack, &[*old, *new], prog, true)
                    .unwrap();
                let merged = stack.pop().expect("merges should produce a value");
                stack.clear();
                function = self.functions.get_mut(&func).unwrap();
                function.insert(inputs, merged, self.timestamp);
            }
        }
        self.unionfind.n_unions() - n_unions + function.clear_updates()
    }

    pub fn declare_function(&mut self, decl: &FunctionDecl, is_var: bool) -> Result<(), Error> {
        let function = Function::new(self, decl, is_var)?;
        let old = self.functions.insert(decl.name, function);
        if old.is_some() {
            panic!(
                "Typechecking should have caught function already bound: {}",
                decl.name
            );
        }

        Ok(())
    }

    pub fn declare_constructor(
        &mut self,
        variant: Variant,
        sort: impl Into<Symbol>,
    ) -> Result<(), Error> {
        let name = variant.name;
        let sort = sort.into();
        self.declare_function(
            &FunctionDecl {
                name,
                schema: Schema {
                    input: variant.types,
                    output: sort,
                },
                merge: None,
                merge_action: vec![],
                default: None,
                cost: variant.cost,
            },
            false,
        )?;
        // if let Some(ctors) = self.sorts.get_mut(&sort) {
        //     ctors.push(name);
        // }
        Ok(())
    }

    pub fn eval_lit(&self, lit: &Literal) -> Value {
        match lit {
            Literal::Int(i) => i.store(&self.proof_state.type_info.get_sort()).unwrap(),
            Literal::F64(f) => f.store(&self.proof_state.type_info.get_sort()).unwrap(),
            Literal::String(s) => s.store(&self.proof_state.type_info.get_sort()).unwrap(),
            Literal::Unit => ().store(&self.proof_state.type_info.get_sort()).unwrap(),
        }
    }

    pub fn print_function(&mut self, sym: Symbol, n: usize) -> Result<String, Error> {
        let f = self.functions.get(&sym).ok_or(TypeError::Unbound(sym))?;
        let schema = f.schema.clone();
        let nodes = f
            .nodes
            .iter()
            .take(n)
            .map(|(k, v)| (ValueVec::from(k), v.clone()))
            .collect::<Vec<_>>();

        let out_is_unit = f.schema.output.name() == UNIT_SYM.into();

        let mut buf = String::new();
        let s = &mut buf;
        for (ins, out) in nodes {
            write!(s, "({}", sym).unwrap();
            for (a, t) in ins.iter().copied().zip(&schema.input) {
                s.push(' ');
                let e = self.extract(a, t).1;
                write!(s, "{}", e).unwrap();
            }

            if out_is_unit {
                s.push(')');
            } else {
                let e = self.extract(out.value, &schema.output).1;
                write!(s, ") -> {}", e).unwrap();
            }
            s.push('\n');
            // write!(s, "{}(", self.decl.name)?;
            // for (i, arg) in args.iter().enumerate() {
            //     if i > 0 {
            //         write!(s, ", ")?;
            //     }
            //     write!(s, "{}", arg)?;
            // }
            // write!(s, ") = {}", value)?;
            // println!("{}", s);
        }

        Ok(buf)
    }

    pub fn print_size(&self, sym: Symbol) -> Result<String, Error> {
        let f = self.functions.get(&sym).ok_or(TypeError::Unbound(sym))?;
        Ok(format!("Function {} has size {}", sym, f.nodes.len()))
    }

    // returns whether the egraph was updated
    pub fn run_schedule(&mut self, sched: &NormSchedule) -> RunReport {
        log::info!("Running {}", sched);
        match sched {
            NormSchedule::Run(config) => self.run_rules(config),
            NormSchedule::Repeat(limit, sched) => {
                let mut report = RunReport::default();
                for _i in 0..*limit {
                    let rec = report.union(&self.run_schedule(sched));
                    report = report.union(&rec);
                    if !rec.updated {
                        break;
                    }
                }
                report
            }
            NormSchedule::Saturate(sched) => {
                let mut report = RunReport::default();
                loop {
                    let rec = self.run_schedule(sched);
                    report = report.union(&rec);
                    if !rec.updated {
                        break;
                    }
                }
                report
            }
            NormSchedule::Sequence(scheds) => {
                let mut report = RunReport::default();
                for sched in scheds {
                    report = report.union(&self.run_schedule(sched));
                }
                report
            }
        }
    }

    pub fn run_rules(&mut self, config: &NormRunConfig) -> RunReport {
        let NormRunConfig {
            ruleset,
            limit,
            until,
        } = config;
        let mut report: RunReport = Default::default();

        // we rebuild on every command so we are in a valid state at this point
        for i in 0..*limit {
            if let Some(facts) = until {
                if self.check_facts(facts).is_ok() {
                    log::info!(
                        "Breaking early at iteration {} because of facts:\n {}!",
                        i,
                        ListDisplay(facts, "\n")
                    );
                    break;
                }
            }

            let subreport = self.step_rules(i, *ruleset);
            report = report.union(&subreport);

            let rebuild_start = Instant::now();
            let updates = self.rebuild_nofail();
            log::debug!("database size: {}", self.num_tuples());
            log::debug!("Made {updates} updates (iteration {i})");
            report.rebuild_time += rebuild_start.elapsed();
            self.timestamp += 1;
            if !subreport.updated {
                log::info!("Breaking early at iteration {}!", i);
                break;
            }

            if self.num_tuples() > self.node_limit {
                log::warn!(
                    "Node limit reached at iteration {}, {} nodes. Stopping!",
                    i,
                    self.num_tuples()
                );
                break;
            }
        }

        // Report the worst offenders
        log::debug!("Slowest rules:\n{}", {
            let mut msg = String::new();
            let mut vec = self
                .rulesets
                .iter()
                .flat_map(|(_name, rules)| rules)
                .collect::<Vec<_>>();
            vec.sort_by_key(|(_, r)| r.search_time + r.apply_time);
            for (name, rule) in vec.iter().rev().take(5) {
                write!(
                    msg,
                    "{name}\n  Search: {}\n  Apply: {}\n",
                    rule.search_time.as_secs_f64(),
                    rule.apply_time.as_secs_f64()
                )
                .unwrap();
            }
            msg
        });

        // // TODO detect functions
        // for (name, r) in &self.functions {
        //     log::debug!("{name}:");
        //     for (args, val) in &r.nodes {
        //         log::debug!("  {args:?} = {val:?}");
        //     }
        // }
        report
    }

    fn step_rules(&mut self, iteration: usize, ruleset: Symbol) -> RunReport {
        let mut report = RunReport::default();

        let ban_length = 5;

        if !self.rulesets.contains_key(&ruleset) {
            panic!("run: No ruleset named '{ruleset}'");
        }
        let mut rules: HashMap<Symbol, Rule> =
            std::mem::take(self.rulesets.get_mut(&ruleset).unwrap());
        // TODO why did I have to copy the rules here for the first for loop?
        let copy_rules = rules.clone();
        let search_start = Instant::now();
        let mut searched = vec![];
        for (name, rule) in copy_rules.iter() {
            let mut all_values = vec![];
            if rule.banned_until <= iteration {
                let mut fuel = safe_shl(self.match_limit, rule.times_banned);
                let rule_search_start = Instant::now();
                self.run_query(&rule.query, rule.todo_timestamp, |values| {
                    assert_eq!(values.len(), rule.query.vars.len());
                    all_values.extend_from_slice(values);
                    if fuel > 0 {
                        fuel -= 1;
                        Ok(())
                    } else {
                        Err(())
                    }
                });
                let rule_search_time = rule_search_start.elapsed();
                log::trace!(
                    "Searched for {name} in {} ({} results)",
                    rule_search_time.as_secs_f64(),
                    all_values.len()
                );
                report.updated |= !all_values.is_empty();
                searched.push((name, all_values, rule_search_time));
            } else {
                report.updated = true;
            }
        }

        let search_elapsed = search_start.elapsed();
        report.search_time += search_elapsed;

        let apply_start = Instant::now();
        for (name, all_values, time) in searched {
            let rule = rules.get_mut(name).unwrap();
            rule.search_time += time;
            let num_vars = rule.query.vars.len();

            // the query doesn't require matches
            if num_vars != 0 {
                // backoff logic
                let len = all_values.len() / num_vars;
                let threshold = safe_shl(self.match_limit, rule.times_banned);
                if len > threshold {
                    let ban_length = safe_shl(ban_length, rule.times_banned);
                    rule.times_banned = rule.times_banned.saturating_add(1);
                    rule.banned_until = iteration + ban_length;
                    log::info!("Banning rule {name} for {ban_length} iterations, matched {len} > {threshold} times");
                    report.updated = true;
                    continue;
                }
            }

            rule.todo_timestamp = self.timestamp;
            let rule_apply_start = Instant::now();

            let stack = &mut vec![];
            // run one iteration when n == 0
            if num_vars == 0 {
                rule.matches += 1;
                // we can ignore results here
                stack.clear();
                let _ = self.run_actions(stack, &[], &rule.program, true);
            } else {
                for values in all_values.chunks(num_vars) {
                    rule.matches += 1;
                    // we can ignore results here
                    stack.clear();
                    let _ = self.run_actions(stack, values, &rule.program, true);
                }
            }

            rule.apply_time += rule_apply_start.elapsed();
        }
        self.rulesets.insert(ruleset, rules);
        let apply_elapsed = apply_start.elapsed();
        report.apply_time += apply_elapsed;
        report
    }

    fn add_rule_with_name(
        &mut self,
        name: String,
        rule: ast::Rule,
        ruleset: Symbol,
    ) -> Result<Symbol, Error> {
        let name = Symbol::from(name);
        let mut ctx = typecheck::Context::new(self);
        let (query0, action0) = ctx
            .typecheck_query(&rule.body, &rule.head)
            .map_err(Error::TypeErrors)?;
        let query = self.compile_gj_query(query0, &ctx.types);
        let program = self
            .compile_actions(&ctx.types, &action0)
            .map_err(Error::TypeErrors)?;
        // println!(
        //     "Compiled rule {rule:?}\n{subst:?}to {program:#?}",
        //     subst = &ctx.types
        // );
        let compiled_rule = Rule {
            query,
            matches: 0,
            times_banned: 0,
            banned_until: 0,
            todo_timestamp: 0,
            program,
            search_time: Duration::default(),
            apply_time: Duration::default(),
        };
        if let Some(rules) = self.rulesets.get_mut(&ruleset) {
            match rules.entry(name) {
                Entry::Occupied(_) => panic!("Rule '{name}' was already present"),
                Entry::Vacant(e) => e.insert(compiled_rule),
            };
        } else {
            panic!("No such ruleset {ruleset}");
        }
        Ok(name)
    }

    pub fn add_rule(&mut self, rule: ast::Rule, ruleset: Symbol) -> Result<Symbol, Error> {
        let name = format!("{}", rule);
        self.add_rule_with_name(name, rule, ruleset)
    }

    pub fn eval_actions(&mut self, actions: &[Action]) -> Result<(), Error> {
        let types = Default::default();
        let program = self
            .compile_actions(&types, actions)
            .map_err(Error::TypeErrors)?;
        let mut stack = vec![];
        self.run_actions(&mut stack, &[], &program, true)?;
        Ok(())
    }

    fn eval_expr(
        &mut self,
        expr: &Expr,
        expected_type: Option<ArcSort>,
        make_defaults: bool,
    ) -> Result<(ArcSort, Value), Error> {
        let types = Default::default();
        let (t, program) = self
            .compile_expr(&types, expr, expected_type)
            .map_err(Error::TypeErrors)?;
        let mut stack = vec![];
        self.run_actions(&mut stack, &[], &program, make_defaults)?;
        assert_eq!(stack.len(), 1);
        Ok((t, stack.pop().unwrap()))
    }

    fn add_ruleset(&mut self, name: Symbol) {
        match self.rulesets.entry(name) {
            Entry::Occupied(_) => panic!("Ruleset '{name}' was already present"),
            Entry::Vacant(e) => e.insert(Default::default()),
        };
    }

    pub fn set_option(&mut self, name: &str, value: Expr) {
        match name {
            "enable_proofs" => {
                panic!("enable_proofs must be set as the first line of the file");
            }
            "interactive_mode" => {
                if let Expr::Lit(Literal::Int(i)) = value {
                    self.interactive_mode = i != 0;
                } else {
                    panic!("interactive_mode must be an integer");
                }
            }
            "match_limit" => {
                if let Expr::Lit(Literal::Int(i)) = value {
                    self.match_limit = i as usize;
                } else {
                    panic!("match_limit must be an integer");
                }
            }
            "node_limit" => {
                if let Expr::Lit(Literal::Int(i)) = value {
                    self.node_limit = i as usize;
                } else {
                    panic!("node_limit must be an integer");
                }
            }
            _ => panic!("Unknown option '{}'", name),
        }
    }

    fn check_facts(&mut self, facts: &[NormFact]) -> Result<(), Error> {
        let mut ctx = typecheck::Context::new(self);
        let converted_facts = facts.iter().map(|f| f.to_fact()).collect::<Vec<Fact>>();
        let empty_actions = vec![];
        let (query0, _) = ctx
            .typecheck_query(&converted_facts, &empty_actions)
            .map_err(Error::TypeErrors)?;
        let query = self.compile_gj_query(query0, &ctx.types);

        let mut matched = false;
        // TODO what timestamp to use?
        self.run_query(&query, 0, |values| {
            assert_eq!(values.len(), query.vars.len());
            matched = true;
            Err(())
        });
        if !matched {
            // TODO add useful info here
            Err(Error::CheckError(facts.to_vec()))
        } else {
            Ok(())
        }
    }

    fn run_command(&mut self, command: NCommand, should_run: bool) -> Result<String, Error> {
        let pre_rebuild = Instant::now();
        self.extract_report = None;
        self.run_report = None;
        let rebuild_num = self.rebuild()?;
        if rebuild_num > 0 {
            log::info!(
                "Rebuild before command: {:10.6}s",
                pre_rebuild.elapsed().as_millis()
            );
        }
        let res = Ok(match command {
            NCommand::SetOption { name, value } => {
                let str = format!("Set option {} to {}", name, value);
                self.set_option(name.into(), value);
                str
            }
            // Sorts are already declared during typechecking
            NCommand::Sort(name, _presort_and_args) => format!("Declared sort {}.", name),
            NCommand::Function(fdecl) => {
                self.declare_function(&fdecl, false)?;
                format!("Declared function {}.", fdecl.name)
            }
            NCommand::AddRuleset(name) => {
                self.add_ruleset(name);
                format!("Declared ruleset {name}.")
            }
            NCommand::NormRule {
                ruleset,
                rule,
                name,
            } => {
                self.add_rule(rule.to_rule(), ruleset)?;
                format!("Declared rule {name}.")
            }
            NCommand::RunSchedule(sched) => {
                if should_run {
                    self.run_report = Some(self.run_schedule(&sched));
                    format!("Ran schedule {}.", sched)
                } else {
                    "Skipping schedule.".to_string()
                }
            }
            NCommand::Extract { var, variants } => {
                let expr = Expr::Var(var);
                if should_run {
                    // TODO typecheck
                    let report = self.extract_expr(expr, variants)?;
                    let mut msg = format!("Extracted with cost {}: {}", report.cost, report.expr);
                    if variants > 0 {
                        let line = "\n    ";
                        let v_exprs = ListDisplay(&report.variants, line);
                        write!(msg, "\nVariants of {}:{line}{v_exprs}", report.expr).unwrap();
                    }
                    self.extract_report = Some(report);
                    msg
                } else {
                    "Skipping extraction.".into()
                }
            }
            NCommand::Check(facts) => {
                if should_run {
                    self.check_facts(&facts)?;
                    "Checked.".into()
                } else {
                    "Skipping check.".into()
                }
            }
            NCommand::Simplify { var, config } => {
                if should_run {
                    let report = self.simplify(Expr::Var(var), &config)?;
                    let res = format!("Simplified with cost {} to {}", report.cost, report.expr);
                    self.extract_report = Some(report);
                    res
                } else {
                    "Skipping simplify.".into()
                }
            }
            NCommand::NormAction(action) => {
                if should_run {
                    match &action {
                        NormAction::Let(name, contents) => {
                            // define with high cost
                            self.define(*name, &contents.to_expr(), Some(HIGH_COST))?;
                        }
                        NormAction::LetVar(var1, var2) => {
                            self.define(*var1, &Expr::Var(*var2), Some(HIGH_COST))?;
                        }
                        NormAction::LetLit(var, lit) => {
                            self.define(*var, &Expr::Lit(lit.clone()), Some(HIGH_COST))?;
                        }
                        _ => {
                            self.eval_actions(std::slice::from_ref(&action.to_action()))?;
                        }
                    }
                    "".to_string()
                } else {
                    format!("Skipping running {action}.")
                }
            }
            NCommand::Push(n) => {
                (0..n).for_each(|_| self.push());
                format!("Pushed {n} levels.")
            }
            NCommand::Pop(n) => {
                for _ in 0..n {
                    self.pop()?;
                }
                format!("Popped {n} levels.")
            }
            NCommand::Print(f, n) => {
                let msg = self.print_function(f, n)?;
                println!("{}", msg);
                msg
            }
            NCommand::PrintSize(f) => {
                let msg = self.print_size(f)?;
                println!("{}", msg);
                msg
            }
            NCommand::Fail(c) => {
                if self.run_command(*c, should_run).is_ok() {
                    return Err(Error::ExpectFail);
                }
                "Command failed as expected.".into()
            }
            NCommand::Input { name, file } => {
                let func = self.functions.get_mut(&name).unwrap();
                let is_unit = func.schema.output.name().as_str() == "Unit";

                let mut filename = self.fact_directory.clone().unwrap_or_default();
                filename.push(file.as_str());

                // check that the function uses supported types
                for t in &func.schema.input {
                    match t.name().as_str() {
                        "i64" | "String" => {}
                        s => panic!("Unsupported type {} for input", s),
                    }
                }
                match func.schema.output.name().as_str() {
                    "i64" | "String" | "Unit" => {}
                    s => panic!("Unsupported type {} for input", s),
                }

                log::info!("Opening file '{:?}'...", filename);
                let mut f = File::open(filename).unwrap();
                let mut contents = String::new();
                f.read_to_string(&mut contents).unwrap();

                let mut actions: Vec<Action> = vec![];
                let mut str_buf: Vec<&str> = vec![];
                for line in contents.lines() {
                    str_buf.clear();
                    str_buf.extend(line.split('\t').map(|s| s.trim()));
                    if str_buf.is_empty() {
                        continue;
                    }

                    let parse = |s: &str| -> Expr {
                        if let Ok(i) = s.parse() {
                            Expr::Lit(Literal::Int(i))
                        } else {
                            Expr::Lit(Literal::String(s.into()))
                        }
                    };

                    let mut exprs: Vec<Expr> = str_buf.iter().map(|&s| parse(s)).collect();

                    actions.push(if is_unit {
                        Action::Expr(Expr::Call(name, exprs))
                    } else {
                        let out = exprs.pop().unwrap();
                        Action::Set(name, exprs, out)
                    });
                }
                self.eval_actions(&actions)?;
                format!("Read {} facts into {name} from '{file}'.", actions.len())
            }
            NCommand::Output { file, exprs } => {
                let mut filename = self.fact_directory.clone().unwrap_or_default();
                filename.push(file.as_str());
                // append to file
                let mut f = File::options()
                    .write(true)
                    .append(true)
                    .create(true)
                    .open(&filename)
                    .map_err(|e| Error::IoError(filename.clone(), e))?;

                for expr in exprs {
                    use std::io::Write;
                    let res = self.extract_expr(expr, 1)?;
                    writeln!(f, "{}", res.expr).map_err(|e| Error::IoError(filename.clone(), e))?;
                }

                format!("Output to '{filename:?}'.")
            }
            NCommand::Visualize(file) => {
                self.save_graph_as(&file)?;
                format!("Saved SVG to '{file}'.")
            }
        });

        res
    }

    pub fn clear(&mut self) {
        for f in self.functions.values_mut() {
            f.clear();
        }
    }

    fn simplify(&mut self, expr: Expr, config: &NormRunConfig) -> Result<ExtractReport, Error> {
        self.push();
        let (t, value) = self.eval_expr(&expr, None, true).unwrap();
        self.run_report = Some(self.run_rules(config));
        let (cost, expr) = self.extract(value, &t);
        self.pop().unwrap();
        Ok(ExtractReport {
            cost,
            expr,
            variants: vec![],
        })
    }
    // Extract an expression from the current state, returning the cost, the extracted expression and some number
    // of other variants, if variants is not zero.
    pub fn extract_expr(&mut self, e: Expr, variants: usize) -> Result<ExtractReport, Error> {
        let (t, value) = self.eval_expr(&e, None, true)?;
        let (cost, expr) = self.extract(value, &t);
        let exprs = match variants {
            0 => vec![],
            1 => vec![expr.clone()],
            _ => self.extract_variants(value, variants),
        };
        Ok(ExtractReport {
            cost,
            expr,
            variants: exprs,
        })
    }

    pub fn declare_const(&mut self, name: Symbol, sort: &ArcSort) -> Result<(), Error> {
        assert!(sort.is_eq_sort());
        self.declare_function(
            &FunctionDecl {
                name,
                schema: Schema {
                    input: vec![],
                    output: sort.name(),
                },
                default: None,
                merge: None,
                merge_action: vec![],
                cost: None,
            },
            true,
        )?;
        let f = self.functions.get_mut(&name).unwrap();
        let id = self.unionfind.make_set();
        let value = Value::from_id(sort.name(), id);
        f.insert(&[], value, self.timestamp);
        Ok(())
    }
    pub fn define(
        &mut self,
        name: Symbol,
        expr: &Expr,
        cost: Option<usize>,
    ) -> Result<ArcSort, Error> {
        let (sort, value) = self.eval_expr(expr, None, true)?;
        self.declare_function(
            &FunctionDecl {
                name,
                schema: Schema {
                    input: vec![],
                    output: value.tag,
                },
                default: None,
                merge: None,
                merge_action: vec![],
                cost,
            },
            true,
        )?;
        let f = self.functions.get_mut(&name).unwrap();
        f.insert(&[], value, self.timestamp);
        Ok(sort)
    }

    // process the commands but don't run them
    pub fn process_commands(
        &mut self,
        mut program: Vec<Command>,
    ) -> Result<Vec<NormCommand>, Error> {
        let mut result = vec![];
        if let Some(Command::SetOption {
            name,
            value: Expr::Lit(Literal::Int(1)),
        }) = program.first()
        {
            if name == &"enable_proofs".into() {
                program = program.split_off(1);
                for step in self.proof_state.proof_header() {
                    result.extend(self.process_command(step)?);
                }
                self.proofs_enabled = true;
            }
        }

        for command in program {
            match command {
                Command::Push(num) => {
                    for _ in 0..num {
                        self.push();
                    }
                }
                Command::Pop(num) => {
                    for _ in 0..num {
                        self.pop()
                            .expect("Failed to desugar, popped too many times");
                    }
                }
                _ => {}
            }
            result.extend(self.process_command(command)?);
        }
        Ok(result)
    }

    pub fn set_underscores_for_desugaring(&mut self, underscores: usize) {
        self.proof_state.desugar.number_underscores = underscores;
    }

    fn process_command(&mut self, command: Command) -> Result<Vec<NormCommand>, Error> {
        let program_desugared = self.proof_state.desugar.desugar_program(
            vec![command],
            self.test_proofs,
            self.seminaive,
        )?;

        let type_info_before = self.proof_state.type_info.clone();
        self.proof_state
            .type_info
            .typecheck_program(&program_desugared)?;

        let program = if self.proofs_enabled {
            // proofs require type info, so
            // we need to pass in the desugar
            let proofs = self.proof_state.add_proofs(program_desugared);

            let final_desugared =
                self.proof_state
                    .desugar
                    .desugar_program(proofs, false, self.seminaive)?;

            // revert back to the type info before
            // proofs were added, typecheck again
            self.proof_state.type_info = type_info_before;
            self.proof_state
                .type_info
                .typecheck_program(&final_desugared)?;
            final_desugared
        } else {
            program_desugared
        };

        Ok(program)
    }

    fn enable_proofs(&mut self) {
        let proofs_already_enabled = self.proofs_enabled;
        self.proofs_enabled = true;
        if !proofs_already_enabled && self.proofs_enabled {
            self.proofs_enabled = false;
            self.run_program(self.proof_state.proof_header()).unwrap();
            self.proofs_enabled = true;
        }
    }

    pub fn run_program(&mut self, mut program: Vec<Command>) -> Result<Vec<String>, Error> {
        let mut msgs = vec![];
        let should_run = true;

        if let Some(Command::SetOption {
            name,
            value: Expr::Lit(Literal::Int(1)),
        }) = program.first()
        {
            if name == &"enable_proofs".into() {
                self.enable_proofs();
                program = program.split_off(1);
            }
        }

        for command in program {
            // Important to process each command individually
            // because push and pop create new scopes
            for processed in self.process_command(command)? {
                let msg = self.run_command(processed.command, should_run)?;
                if !msg.is_empty() {
                    log::info!("{}", msg);
                }
                msgs.push(msg);
            }
        }
        log::logger().flush();

        // remove consecutive empty lines
        msgs.dedup_by(|a, b| a.is_empty() && b.is_empty());
        Ok(msgs)
    }

    // this is bad because we shouldn't inspect values like this, we should use type information
    #[cfg(debug_assertions)]
    fn bad_find_value(&self, value: Value) -> Value {
        if let Some((tag, id)) = self.value_to_id(value) {
            Value::from_id(tag, self.find(id))
        } else {
            value
        }
    }

    pub fn parse_program(&self, input: &str) -> Result<Vec<Command>, Error> {
        self.proof_state.parse_program(input)
    }

    pub fn parse_and_run_program(&mut self, input: &str) -> Result<Vec<String>, Error> {
        let parsed = self.proof_state.parse_program(input)?;
        self.run_program(parsed)
    }

    pub fn num_tuples(&self) -> usize {
        self.functions.values().map(|f| f.nodes.len()).sum()
    }

    pub(crate) fn get_sort(&self, value: &Value) -> Option<&ArcSort> {
        self.proof_state.type_info.sorts.get(&value.tag)
    }

    /// Gets the last extract report and returns it, if the last command saved it.
    pub fn get_extract_report(&self) -> &Option<ExtractReport> {
        &self.extract_report
    }

    /// Gets the last run report and returns it, if the last command saved it.
    pub fn get_run_report(&self) -> &Option<RunReport> {
        &self.run_report
    }

    /// Exports the egraph as a Graphviz dot string
    pub fn to_graphviz_string(&self) -> String {
        to_graphviz(&graph_from_egraph(self))
            .print(&mut graphviz_rust::printer::PrinterContext::default())
    }

    /// Saves the egraph as a DOT file at the given path
    pub fn save_graph_as_dot<P: AsRef<Path>>(&self, path: P) -> Result<(), Error> {
        let dot = self.to_graphviz_string();
        let mut file =
            File::create(&path).map_err(|e| Error::IoError(path.as_ref().to_path_buf(), e))?;
        std::io::Write::write_all(&mut file, dot.as_bytes())
            .map_err(|e| Error::IoError(path.as_ref().to_path_buf(), e))?;
        Ok(())
    }

<<<<<<< HEAD
    pub fn save_graph_as<P: AsRef<Path>>(&self, path: P) -> Result<(), Error> {
        let format = path
            .as_ref()
            .extension()
            .and_then(|s| s.to_str())
            .unwrap_or("");
        let gformat = match format {
            "svg" => graphviz_rust::cmd::Format::Svg,
            "png" => graphviz_rust::cmd::Format::Png,
            _ => return Err(Error::UnknownFormat(format.to_string())),
        };
=======
    /// Saves the egraph as an SVG file at the given path
    pub fn save_graph_as_svg<P: AsRef<Path>>(&self, path: P) -> Result<(), Error> {
>>>>>>> 71e98f66
        let dot = self.to_graphviz_string();
        graphviz_rust::exec_dot(
            dot,
            vec![
<<<<<<< HEAD
                gformat.into(),
=======
                graphviz_rust::cmd::Format::Svg.into(),
>>>>>>> 71e98f66
                graphviz_rust::cmd::CommandArg::Output(path.as_ref().to_str().unwrap().to_string()),
            ],
        )
        .map_err(|e| Error::IoError(path.as_ref().to_path_buf(), e))?;
        Ok(())
    }
}

#[derive(Debug, Error)]
pub enum Error {
    #[error(transparent)]
    ParseError(#[from] lalrpop_util::ParseError<usize, String, String>),
    #[error(transparent)]
    NotFoundError(#[from] NotFoundError),
    #[error(transparent)]
    TypeError(#[from] TypeError),
    #[error("Errors:\n{}", ListDisplay(.0, "\n"))]
    TypeErrors(Vec<TypeError>),
    #[error("Check failed: \n{}", ListDisplay(.0, "\n"))]
    CheckError(Vec<NormFact>),
    #[error("Evaluating primitive {0:?} failed. ({0:?} {:?})", ListDebug(.1, " "))]
    PrimitiveError(Primitive, Vec<Value>),
    #[error("Illegal merge attempted for function {0}, {1:?} != {2:?}")]
    MergeError(Symbol, Value, Value),
    #[error("Tried to pop too much")]
    Pop,
    #[error("Command should have failed.")]
    ExpectFail,
    #[error("IO error: {0}: {1}")]
    IoError(PathBuf, std::io::Error),
    #[error("Unknown visualization format: {0}. Options include 'svg' and 'png'")]
    UnknownFormat(String),
}

fn safe_shl(a: usize, b: usize) -> usize {
    a.checked_shl(b.try_into().unwrap()).unwrap_or(usize::MAX)
}<|MERGE_RESOLUTION|>--- conflicted
+++ resolved
@@ -273,6 +273,7 @@
                     .iter()
                     .chain(once(&function.schema.output)),
             ) {
+                assert!(sort.is_eq_container_sort() == rix.is_some());
                 if sort.is_eq_container_sort() {
                     let rix = rix.as_ref().unwrap();
                     for ix in rix.iter() {
@@ -1265,7 +1266,6 @@
         Ok(())
     }
 
-<<<<<<< HEAD
     pub fn save_graph_as<P: AsRef<Path>>(&self, path: P) -> Result<(), Error> {
         let format = path
             .as_ref()
@@ -1277,19 +1277,11 @@
             "png" => graphviz_rust::cmd::Format::Png,
             _ => return Err(Error::UnknownFormat(format.to_string())),
         };
-=======
-    /// Saves the egraph as an SVG file at the given path
-    pub fn save_graph_as_svg<P: AsRef<Path>>(&self, path: P) -> Result<(), Error> {
->>>>>>> 71e98f66
         let dot = self.to_graphviz_string();
         graphviz_rust::exec_dot(
             dot,
             vec![
-<<<<<<< HEAD
                 gformat.into(),
-=======
-                graphviz_rust::cmd::Format::Svg.into(),
->>>>>>> 71e98f66
                 graphviz_rust::cmd::CommandArg::Output(path.as_ref().to_str().unwrap().to_string()),
             ],
         )
