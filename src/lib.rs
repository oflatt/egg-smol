--- conflicted
+++ resolved
@@ -179,12 +179,8 @@
             unionfind: Default::default(),
             functions: Default::default(),
             rulesets: Default::default(),
-<<<<<<< HEAD
             dont_extract: Default::default(),
-            proof_state: ProofState::new(),
-=======
             proof_state: ProofState::default(),
->>>>>>> 2c242c13
             match_limit: usize::MAX,
             node_limit: usize::MAX,
             timestamp: 0,
