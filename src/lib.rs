--- conflicted
+++ resolved
@@ -1201,13 +1201,10 @@
                 msgs.push(msg);
             }
         }
-<<<<<<< HEAD
-=======
         log::logger().flush();
 
         // remove consecutive empty lines
         msgs.dedup_by(|a, b| a.is_empty() && b.is_empty());
->>>>>>> c7ef8b00
         Ok(msgs)
     }
 
