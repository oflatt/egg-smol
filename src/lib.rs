--- conflicted
+++ resolved
@@ -17,10 +17,7 @@
 use thiserror::Error;
 
 use desugar::desugar_program;
-<<<<<<< HEAD
 use proofs::add_proofs;
-=======
->>>>>>> 8cb234b3
 
 use symbolic_expressions::Sexp;
 
@@ -1174,7 +1171,7 @@
         let should_run = true;
         let with_proofs = add_proofs(&self, program.clone());
 
-        println!("{}", ListDisplay(program.clone(), "\n"));
+        //println!("{}", ListDisplay(program.clone(), "\n"));
 
         for command in program {
             let msg = self.run_command(command, should_run)?;
@@ -1196,19 +1193,11 @@
     }
 
     pub fn parse_program(&self, input: &str) -> Result<Vec<Command>, Error> {
-<<<<<<< HEAD
         let program = self
             .parser
             .parse(input)
             .map_err(|e| e.map_token(|tok| tok.to_string()))?;
         desugar_program(self, program)
-=======
-        let parser = ast::parse::ProgramParser::new();
-        let program = parser
-            .parse(input)
-            .map_err(|e| e.map_token(|tok| tok.to_string()))?;
-        Ok(desugar_program(program))
->>>>>>> 8cb234b3
     }
 
     pub fn parse_and_run_program(&mut self, input: &str) -> Result<Vec<String>, Error> {
