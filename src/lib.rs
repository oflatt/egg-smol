pub mod ast;
mod extract;
mod function;
mod gj;
mod proofs;
mod serialize;
pub mod sort;
mod termdag;
mod terms;
mod typecheck;
mod typechecking;
mod unionfind;
pub mod util;
mod value;

use extract::Extractor;
use hashbrown::hash_map::Entry;
use index::ColumnIndex;
use instant::{Duration, Instant};
pub use serialize::SerializeConfig;
use sort::*;
use termdag::{Term, TermDag};
use thiserror::Error;

use proofs::ProofState;

use symbolic_expressions::Sexp;

use ast::*;
pub use typechecking::{TypeInfo, UNIT_SYM};

use std::fmt::{Display, Formatter, Write};
use std::fs::File;
use std::hash::Hash;
use std::io::Read;
use std::iter::once;
use std::ops::{Deref, Range};
use std::path::PathBuf;
use std::rc::Rc;
use std::str::FromStr;
use std::{fmt::Debug, sync::Arc};
use typecheck::Program;

pub type ArcSort = Arc<dyn Sort>;

pub use value::*;

use function::*;
use gj::*;
use unionfind::*;
use util::*;

use crate::typechecking::TypeError;

pub type Subst = IndexMap<Symbol, Value>;

pub trait PrimitiveLike {
    fn name(&self) -> Symbol;
    fn accept(&self, types: &[ArcSort]) -> Option<ArcSort>;
    fn apply(&self, values: &[Value], egraph: &EGraph) -> Option<Value>;
}

#[derive(Debug, Clone, Default)]
pub struct RunReport {
    pub updated: bool,
    pub search_time: Duration,
    pub apply_time: Duration,
}

#[derive(Debug, Clone)]
pub struct ExtractReport {
    pub cost: usize,
    pub expr: Term,
    pub variants: Vec<Term>,
    pub termdag: TermDag,
}

impl RunReport {
    pub fn union(&self, other: &Self) -> Self {
        Self {
            updated: self.updated || other.updated,
            search_time: self.search_time + other.search_time,
            apply_time: self.apply_time + other.apply_time,
        }
    }
}

pub const HIGH_COST: usize = i64::MAX as usize;

#[derive(Clone)]
pub struct Primitive(Arc<dyn PrimitiveLike>);

impl Deref for Primitive {
    type Target = dyn PrimitiveLike;
    fn deref(&self) -> &Self::Target {
        &*self.0
    }
}

impl Hash for Primitive {
    fn hash<H: std::hash::Hasher>(&self, state: &mut H) {
        Arc::as_ptr(&self.0).hash(state);
    }
}

impl Eq for Primitive {}
impl PartialEq for Primitive {
    fn eq(&self, other: &Self) -> bool {
        // this is a bit of a hack, but clippy says we don't want to compare the
        // vtables, just the data pointers
        std::ptr::eq(
            Arc::as_ptr(&self.0) as *const u8,
            Arc::as_ptr(&other.0) as *const u8,
        )
    }
}

impl Debug for Primitive {
    fn fmt(&self, f: &mut std::fmt::Formatter<'_>) -> std::fmt::Result {
        write!(f, "Prim({})", self.0.name())
    }
}

impl<T: PrimitiveLike + 'static> From<T> for Primitive {
    fn from(p: T) -> Self {
        Self(Arc::new(p))
    }
}

pub struct SimplePrimitive {
    name: Symbol,
    input: Vec<ArcSort>,
    output: ArcSort,
    f: fn(&[Value]) -> Option<Value>,
}

impl PrimitiveLike for SimplePrimitive {
    fn name(&self) -> Symbol {
        self.name
    }
    fn accept(&self, types: &[ArcSort]) -> Option<ArcSort> {
        if self.input.len() != types.len() {
            return None;
        }
        // TODO can we use a better notion of equality than just names?
        self.input
            .iter()
            .zip(types)
            .all(|(a, b)| a.name() == b.name())
            .then(|| self.output.clone())
    }
    fn apply(&self, values: &[Value], _egraph: &EGraph) -> Option<Value> {
        (self.f)(values)
    }
}

#[derive(Debug, Clone, PartialEq, Eq, Hash, Copy)]
pub enum CompilerPassStop {
    Desugar,
    TypecheckDesugared,
    TermEncoding,
    TypecheckTermEncoding,
    Proofs,
    TypecheckProofs,
    All,
}

impl Display for CompilerPassStop {
    fn fmt(&self, f: &mut Formatter<'_>) -> std::fmt::Result {
        match self {
            CompilerPassStop::Desugar => write!(f, "desugar"),
            CompilerPassStop::TypecheckDesugared => write!(f, "typecheck_desugared"),
            CompilerPassStop::TermEncoding => write!(f, "term_encoding"),
            CompilerPassStop::TypecheckTermEncoding => write!(f, "typecheck_term_encoding"),
            CompilerPassStop::Proofs => write!(f, "proofs"),
            CompilerPassStop::TypecheckProofs => write!(f, "typecheck_proofs"),
            CompilerPassStop::All => write!(f, "all"),
        }
    }
}

impl FromStr for CompilerPassStop {
    type Err = String;

    fn from_str(s: &str) -> Result<Self, Self::Err> {
        match s {
            "desugar" => Ok(CompilerPassStop::Desugar),
            "typecheck_desugared" => Ok(CompilerPassStop::TypecheckDesugared),
            "term_encoding" => Ok(CompilerPassStop::TermEncoding),
            "typecheck_term_encoding" => Ok(CompilerPassStop::TypecheckTermEncoding),
            "proofs" => Ok(CompilerPassStop::Proofs),
            "typecheck_proofs" => Ok(CompilerPassStop::TypecheckProofs),
            "all" => Ok(CompilerPassStop::All),
            _ => Err(format!("Unknown compiler pass stop: {}", s)),
        }
    }
}

#[derive(Clone)]
pub struct EGraph {
    egraphs: Vec<Self>,
    unionfind: UnionFind,
    pub(crate) proof_state: ProofState,
    functions: HashMap<Symbol, Function>,
    rulesets: HashMap<Symbol, HashMap<Symbol, Rule>>,
    ruleset_iteration: HashMap<Symbol, usize>,
    proofs_enabled: bool,
    interactive_mode: bool,
    timestamp: u32,
    pub test_proofs: bool,
    pub match_limit: usize,
    pub node_limit: usize,
    pub fact_directory: Option<PathBuf>,
    pub seminaive: bool,
    pub global_bindings: HashMap<Symbol, (ArcSort, Value)>,
    extract_report: Option<ExtractReport>,
    run_report: Option<RunReport>,
}

#[derive(Clone, Debug)]
struct Rule {
    query: CompiledQuery,
    program: Program,
    matches: usize,
    times_banned: usize,
    banned_until: usize,
    todo_timestamp: u32,
    search_time: Duration,
    apply_time: Duration,
}

impl Default for EGraph {
    fn default() -> Self {
        let mut egraph = Self {
            egraphs: vec![],
            unionfind: Default::default(),
            functions: Default::default(),
            rulesets: Default::default(),
            ruleset_iteration: Default::default(),
            proof_state: ProofState::default(),
            global_bindings: Default::default(),
            match_limit: usize::MAX,
            node_limit: usize::MAX,
            timestamp: 0,
            proofs_enabled: false,
            interactive_mode: false,
            test_proofs: false,
            fact_directory: None,
            seminaive: true,
            extract_report: None,
            run_report: None,
        };
        egraph.rulesets.insert("".into(), Default::default());
        egraph
    }
}

#[derive(Debug, Error)]
#[error("Not found: {0}")]
pub struct NotFoundError(Expr);

impl EGraph {
    pub fn is_interactive_mode(&self) -> bool {
        self.interactive_mode
    }

    pub fn push(&mut self) {
        self.egraphs.push(self.clone());
    }

    pub fn pop(&mut self) -> Result<(), Error> {
        match self.egraphs.pop() {
            Some(e) => {
                *self = e;
                Ok(())
            }
            None => Err(Error::Pop),
        }
    }

    fn debug_assert_invariants(&self) {
        #[cfg(debug_assertions)]
        for (name, function) in self.functions.iter() {
            function.nodes.assert_sorted();
            for (i, inputs, output) in function.nodes.iter_range(0..function.nodes.len()) {
                for input in inputs {
                    assert_eq!(
                        input,
                        &self.bad_find_value(*input),
                        "[{i}] {name}({inputs:?}) = {output:?}\n{:?}",
                        function.schema,
                    )
                }
                assert_eq!(
                    output.value,
                    self.bad_find_value(output.value),
                    "[{i}] {name}({inputs:?}) = {output:?}\n{:?}",
                    function.schema,
                )
            }
            for ix in &function.indexes {
                for (_, offs) in ix.iter() {
                    for off in offs {
                        assert!(
                            (*off as usize) < function.nodes.num_offsets(),
                            "index contains offset {off:?}, which is out of range for function {name}"
                        );
                    }
                }
            }
            for (rix, sort) in function.rebuild_indexes.iter().zip(
                function
                    .schema
                    .input
                    .iter()
                    .chain(once(&function.schema.output)),
            ) {
                assert!(sort.is_eq_container_sort() == rix.is_some());
                if sort.is_eq_container_sort() {
                    let rix = rix.as_ref().unwrap();
                    for ix in rix.iter() {
                        for (_, offs) in ix.iter() {
                            for off in offs {
                                assert!(
                                (*off as usize) < function.nodes.num_offsets(),
                                "index contains offset {off:?}, which is out of range for function {name}"
                            );
                            }
                        }
                    }
                }
            }
        }
    }

    // find the leader term for this term
    // in the corresponding table
    pub fn find(&self, value: Value) -> Value {
        // HACK using value tag for parent table name
        let parent_name = self.proof_state.parent_name(value.tag);
        if let Some(func) = self.functions.get(&parent_name) {
            func.get(&[value])
                .unwrap_or_else(|| panic!("No value {:?} in {parent_name}", value))
        } else {
            value
        }
    }

    pub fn declare_function(&mut self, decl: &FunctionDecl) -> Result<(), Error> {
        let function = Function::new(self, decl)?;
        let old = self.functions.insert(decl.name, function);
        if old.is_some() {
            panic!(
                "Typechecking should have caught function already bound: {}",
                decl.name
            );
        }

        Ok(())
    }

    pub fn eval_lit(&self, lit: &Literal) -> Value {
        match lit {
            Literal::Int(i) => i.store(&self.proof_state.type_info.get_sort()).unwrap(),
            Literal::F64(f) => f.store(&self.proof_state.type_info.get_sort()).unwrap(),
            Literal::String(s) => s.store(&self.proof_state.type_info.get_sort()).unwrap(),
            Literal::Unit => ().store(&self.proof_state.type_info.get_sort()).unwrap(),
        }
    }

    pub fn function_to_dag(
        &mut self,
        sym: Symbol,
        n: usize,
    ) -> Result<(Vec<(Term, Term)>, TermDag), Error> {
        let f = self.functions.get(&sym).ok_or(TypeError::Unbound(sym))?;
        let schema = f.schema.clone();
        let nodes = f
            .nodes
            .iter()
            .take(n)
            .map(|(k, v)| (ValueVec::from(k), v.clone()))
            .collect::<Vec<_>>();

        let mut termdag = TermDag::default();
        let extractor = Extractor::new(self, &mut termdag, false);
        let mut terms = Vec::new();
        for (ins, out) in nodes {
            let mut children = Vec::new();
            for (a, a_type) in ins.iter().copied().zip(&schema.input) {
                if a_type.is_eq_sort() {
                    children.push(extractor.find_best(a, &mut termdag, a_type).1);
                } else {
                    children.push(termdag.expr_to_term(&a_type.make_expr(self, a)));
                };
            }

            let out = if schema.output.is_eq_sort() {
                extractor
                    .find_best(out.value, &mut termdag, &schema.output)
                    .1
            } else {
                termdag.expr_to_term(&schema.output.make_expr(self, out.value))
            };
            terms.push((termdag.make(sym, children), out));
        }
        drop(extractor);

        Ok((terms, termdag))
    }

    pub fn print_function(&mut self, sym: Symbol, n: usize) -> Result<String, Error> {
        let (terms_with_outputs, termdag) = self.function_to_dag(sym, n)?;
        let f = self
            .functions
            .get(&sym)
            .ok_or(TypeError::UnboundFunction(sym))?;
        let out_is_unit = f.schema.output.name() == UNIT_SYM.into();

        let mut buf = String::new();
        let s = &mut buf;
        for (term, output) in terms_with_outputs {
            write!(s, "{}", termdag.to_string(&term)).unwrap();
            if !out_is_unit {
                write!(s, " -> {}", termdag.to_string(&output)).unwrap();
            }
            s.push('\n');
        }

        Ok(buf)
    }

    pub fn print_size(&self, sym: Symbol) -> Result<String, Error> {
        let f = self.functions.get(&sym).ok_or(TypeError::Unbound(sym))?;
        Ok(format!("Function {} has size {}", sym, f.nodes.len()))
    }

    // returns whether the egraph was updated
    pub fn run_schedule(&mut self, sched: &NormSchedule) -> Result<RunReport, Error> {
        match sched {
            NormSchedule::Run(config) => self.run_rules(config),
            NormSchedule::Repeat(limit, sched) => {
                let mut report = RunReport::default();
                for _i in 0..*limit {
                    let rec = self.run_schedule(sched)?;
                    report = report.union(&rec);
                    if !rec.updated {
                        break;
                    }
                }
                Ok(report)
            }
            NormSchedule::Saturate(sched) => {
                let mut report = RunReport::default();
                loop {
                    let rec = self.run_schedule(sched)?;
                    report = report.union(&rec);
                    if !rec.updated {
                        break;
                    }
                }
                Ok(report)
            }
            NormSchedule::Sequence(scheds) => {
                let mut report = RunReport::default();
                for sched in scheds {
                    report = report.union(&self.run_schedule(sched)?);
                }
                Ok(report)
            }
        }
    }

    pub fn run_rules_once(
        &mut self,
        config: &NormRunConfig,
        report: &mut RunReport,
    ) -> Result<(), Error> {
        let NormRunConfig { ruleset, until } = config;

        if let Some(facts) = until {
            if self.check_facts(facts).is_ok() {
                log::info!(
                    "Breaking early because of facts:\n {}!",
                    ListDisplay(facts, "\n")
                );
                return Ok(());
            }
        }

        let subreport = self.step_rules(*ruleset);
        *report = report.union(&subreport?);

        log::debug!("database size: {}", self.num_tuples());
        self.timestamp += 1;

        if self.num_tuples() > self.node_limit {
            log::warn!("Node limit reached, {} nodes. Stopping!", self.num_tuples());
        }
        Ok(())
    }

    pub fn run_rules(&mut self, config: &NormRunConfig) -> Result<RunReport, Error> {
        let mut report: RunReport = Default::default();

        self.run_rules_once(config, &mut report)?;

        // Report the worst offenders
        log::debug!("Slowest rules:\n{}", {
            let mut msg = String::new();
            let mut vec = self
                .rulesets
                .iter()
                .flat_map(|(_name, rules)| rules)
                .collect::<Vec<_>>();
            vec.sort_by_key(|(_, r)| r.search_time + r.apply_time);
            for (name, rule) in vec.iter().rev().take(5) {
                write!(
                    msg,
                    "{name}\n  Search: {}\n  Apply: {}\n",
                    rule.search_time.as_secs_f64(),
                    rule.apply_time.as_secs_f64()
                )
                .unwrap();
            }
            msg
        });

        // // TODO detect functions
        // for (name, r) in &self.functions {
        //     log::debug!("{name}:");
        //     for (args, val) in &r.nodes {
        //         log::debug!("  {args:?} = {val:?}");
        //     }
        // }
        Ok(report)
    }

<<<<<<< HEAD
    fn step_rules(&mut self, ruleset: Symbol) -> Result<RunReport, Error> {
=======
    fn step_rules(&mut self, ruleset: Symbol) -> RunReport {
        // don't ban parent or rebuilding
        let match_limit =
            if ruleset.as_str().contains("parent_") || ruleset.as_str().contains("rebuilding_") {
                usize::MAX
            } else {
                self.match_limit
            };
>>>>>>> 98dad427
        let mut report = RunReport::default();

        let ban_length = 5;

        if !self.rulesets.contains_key(&ruleset) {
            panic!("run: No ruleset named '{ruleset}'");
        }
        let mut rules: HashMap<Symbol, Rule> =
            std::mem::take(self.rulesets.get_mut(&ruleset).unwrap());
        let iteration = *self.ruleset_iteration.entry(ruleset).or_default();
        self.ruleset_iteration.insert(ruleset, iteration + 1);
        // TODO why did I have to copy the rules here for the first for loop?
        let copy_rules = rules.clone();
        let search_start = Instant::now();
        let mut searched = vec![];
        for (name, rule) in copy_rules.iter() {
            let mut all_values = vec![];
            if rule.banned_until <= iteration {
                let mut fuel = safe_shl(match_limit, rule.times_banned);
                let rule_search_start = Instant::now();
                self.run_query(&rule.query, rule.todo_timestamp, |values| {
                    assert_eq!(values.len(), rule.query.vars.len());
                    all_values.extend_from_slice(values);
                    if fuel > 0 {
                        fuel -= 1;
                        Ok(())
                    } else {
                        Err(())
                    }
                });
                let rule_search_time = rule_search_start.elapsed();
                log::trace!(
                    "Searched for {name} in {} ({} results)",
                    rule_search_time.as_secs_f64(),
                    all_values.len()
                );
                searched.push((name, all_values, rule_search_time));
            }
        }

        let search_elapsed = search_start.elapsed();
        report.search_time += search_elapsed;

        let apply_start = Instant::now();
        for (name, all_values, time) in searched {
            let rule = rules.get_mut(name).unwrap();
            rule.search_time += time;
            let num_vars = rule.query.vars.len();

            // the query doesn't require matches
            if num_vars != 0 {
                // backoff logic
                let len = all_values.len() / num_vars;
                let threshold = safe_shl(match_limit, rule.times_banned);
                if len > threshold {
                    let ban_length = safe_shl(ban_length, rule.times_banned);
                    rule.times_banned = rule.times_banned.saturating_add(1);
                    rule.banned_until = iteration + ban_length;
                    log::info!("Banning rule {name} for {ban_length} iterations, matched {len} > {threshold} times");
                    report.updated = true;
                    continue;
                }
            }

            rule.todo_timestamp = self.timestamp;
            let rule_apply_start = Instant::now();

            let stack = &mut vec![];
            // run one iteration when n == 0
            if num_vars == 0 {
                rule.matches += 1;
                stack.clear();
                self.run_actions(stack, &[], &rule.program, true)?;
            } else {
                for values in all_values.chunks(num_vars) {
                    rule.matches += 1;
                    stack.clear();
                    self.run_actions(stack, values, &rule.program, true)?;
                }
            }

            rule.apply_time += rule_apply_start.elapsed();
        }
        self.rulesets.insert(ruleset, rules);
        let apply_elapsed = apply_start.elapsed();
        report.apply_time += apply_elapsed;
<<<<<<< HEAD
        Ok(report)
=======
        report.updated |= self.did_change();

        report
>>>>>>> 98dad427
    }

    fn did_change(&self) -> bool {
        for (_name, function) in &self.functions {
            if function.nodes.max_ts() >= self.timestamp {
                return true;
            }
        }

        false
    }

    fn add_rule_with_name(
        &mut self,
        name: String,
        rule: ast::Rule,
        ruleset: Symbol,
    ) -> Result<Symbol, Error> {
        let name = Symbol::from(name);
        let mut ctx = typecheck::Context::new(self);
        let (query0, action0) = ctx
            .typecheck_query(&rule.body, &rule.head)
            .map_err(Error::TypeErrors)?;
        let query = self.compile_gj_query(query0, &ctx.types);
        let program = self
            .compile_actions(&ctx.types, &action0)
            .map_err(Error::TypeErrors)?;
        // println!(
        //     "Compiled rule {rule:?}\n{subst:?}to {program:#?}",
        //     subst = &ctx.types
        // );
        let compiled_rule = Rule {
            query,
            matches: 0,
            times_banned: 0,
            banned_until: 0,
            todo_timestamp: 0,
            program,
            search_time: Duration::default(),
            apply_time: Duration::default(),
        };
        if let Some(rules) = self.rulesets.get_mut(&ruleset) {
            match rules.entry(name) {
                Entry::Occupied(_) => panic!("Rule '{name}' was already present"),
                Entry::Vacant(e) => e.insert(compiled_rule),
            };
        } else {
            panic!("No such ruleset {ruleset}");
        }
        Ok(name)
    }

    pub fn add_rule(&mut self, rule: ast::Rule, ruleset: Symbol) -> Result<Symbol, Error> {
        let name = format!("{}", rule);
        self.add_rule_with_name(name, rule, ruleset)
    }

    pub fn eval_actions(&mut self, actions: &[Action]) -> Result<(), Error> {
        let types = Default::default();
        let program = self
            .compile_actions(&types, actions)
            .map_err(Error::TypeErrors)?;
        let mut stack = vec![];
        self.run_actions(&mut stack, &[], &program, true)?;
        Ok(())
    }

    pub fn eval_expr(
        &mut self,
        expr: &Expr,
        expected_type: Option<ArcSort>,
        make_defaults: bool,
    ) -> Result<(ArcSort, Value), Error> {
        let types = Default::default();
        let (t, program) = self
            .compile_expr(&types, expr, expected_type)
            .map_err(Error::TypeErrors)?;
        let mut stack = vec![];
        self.run_actions(&mut stack, &[], &program, make_defaults)?;
        assert_eq!(stack.len(), 1);
        Ok((t, stack.pop().unwrap()))
    }

    fn add_ruleset(&mut self, name: Symbol) {
        match self.rulesets.entry(name) {
            Entry::Occupied(_) => panic!("Ruleset '{name}' was already present"),
            Entry::Vacant(e) => e.insert(Default::default()),
        };
    }

    pub fn set_option(&mut self, name: &str, value: Expr) {
        match name {
            "enable_proofs" => {
                self.proofs_enabled = true;
            }
            "interactive_mode" => {
                if let Expr::Lit(Literal::Int(i)) = value {
                    self.interactive_mode = i != 0;
                } else {
                    panic!("interactive_mode must be an integer");
                }
            }
            "match_limit" => {
                if let Expr::Lit(Literal::Int(i)) = value {
                    self.match_limit = i as usize;
                } else {
                    panic!("match_limit must be an integer");
                }
            }
            "node_limit" => {
                if let Expr::Lit(Literal::Int(i)) = value {
                    self.node_limit = i as usize;
                } else {
                    panic!("node_limit must be an integer");
                }
            }
            _ => panic!("Unknown option '{}'", name),
        }
    }

    fn check_facts(&mut self, facts: &[NormFact]) -> Result<(), Error> {
        let mut ctx = typecheck::Context::new(self);
        let converted_facts = facts.iter().map(|f| f.to_fact()).collect::<Vec<Fact>>();
        let empty_actions = vec![];
        let (query0, _) = ctx
            .typecheck_query(&converted_facts, &empty_actions)
            .map_err(Error::TypeErrors)?;
        let query = self.compile_gj_query(query0, &ctx.types);

        let mut matched = false;
        // TODO what timestamp to use?
        self.run_query(&query, 0, |values| {
            assert_eq!(values.len(), query.vars.len());
            matched = true;
            Err(())
        });
        if !matched {
            // TODO add useful info here
            Err(Error::CheckError(facts.to_vec()))
        } else {
            Ok(())
        }
    }

    fn run_command(&mut self, command: NCommand, should_run: bool) -> Result<String, Error> {
        self.debug_assert_invariants();

        self.extract_report = None;
        self.run_report = None;
        let res = Ok(match command {
            NCommand::SetOption { name, value } => {
                let str = format!("Set option {} to {}", name, value);
                self.set_option(name.into(), value);
                str
            }
            // Sorts are already declared during typechecking
            NCommand::Sort(name, _presort_and_args) => format!("Declared sort {}.", name),
            NCommand::Function(fdecl) => {
                self.declare_function(&fdecl.to_fdecl())?;
                format!("Declared function {}.", fdecl.name)
            }
            NCommand::AddRuleset(name) => {
                self.add_ruleset(name);
                format!("Declared ruleset {name}.")
            }
            NCommand::NormRule {
                ruleset,
                rule,
                name,
            } => {
                self.add_rule(rule.to_rule(), ruleset)?;
                format!("Declared rule {name}.")
            }
            NCommand::RunSchedule(sched) => {
                if should_run {
                    self.run_report = Some(self.run_schedule(&sched)?);
                    format!("Ran schedule {}.", sched)
                } else {
                    "Skipping schedule.".to_string()
                }
            }
            NCommand::Check(facts) => {
                if should_run {
                    self.check_facts(&facts)?;
                    "Checked.".into()
                } else {
                    "Skipping check.".into()
                }
            }
            NCommand::CheckProof => "TODO implement proofs".into(),
            NCommand::NormAction(action) => {
                if should_run {
                    match &action {
                        NormAction::Let(name, contents) => {
                            let (etype, value) = self.eval_expr(&contents.to_expr(), None, true)?;
                            let present = self.global_bindings.insert(*name, (etype, value));
                            if present.is_some() {
                                panic!("Variable {name} was already present in global bindings");
                            }
                        }
                        NormAction::LetVar(var1, var2) => {
                            let value = self.global_bindings.get(var2).unwrap();
                            let present = self.global_bindings.insert(*var1, value.clone());
                            if present.is_some() {
                                panic!("Variable {var1} was already present in global bindings");
                            }
                        }
                        NormAction::LetLit(var, lit) => {
                            let value = self.eval_lit(lit);
                            let etype = self.proof_state.type_info.infer_literal(lit);
                            let present = self.global_bindings.insert(*var, (etype, value));

                            if present.is_some() {
                                panic!("Variable {var} was already present in global bindings");
                            }
                        }
                        _ => {
                            self.eval_actions(std::slice::from_ref(&action.to_action()))?;
                        }
                    }
                    "".to_string()
                } else {
                    format!("Skipping running {action}.")
                }
            }
            NCommand::Push(n) => {
                (0..n).for_each(|_| self.push());
                format!("Pushed {n} levels.")
            }
            NCommand::Pop(n) => {
                for _ in 0..n {
                    self.pop()?;
                }
                format!("Popped {n} levels.")
            }
            NCommand::PrintTable(f, n) => {
                let msg = self.print_function(f, n)?;
                println!("{}", msg);
                msg
            }
            NCommand::PrintSize(f) => {
                let msg = self.print_size(f)?;
                println!("{}", msg);
                msg
            }
            NCommand::Fail(c) => {
                let result = self.run_command(*c, should_run);
                if let Err(e) = result {
                    eprintln!("Expect failure: {}", e);
                    "Command failed as expected".into()
                } else {
                    return Err(Error::ExpectFail);
                }
            }
            NCommand::Input { name, file } => {
                let func = self.functions.get_mut(&name).unwrap();
                let is_unit = func.schema.output.name().as_str() == "Unit";

                let mut filename = self.fact_directory.clone().unwrap_or_default();
                filename.push(file.as_str());

                // check that the function uses supported types
                for t in &func.schema.input {
                    match t.name().as_str() {
                        "i64" | "String" => {}
                        s => panic!("Unsupported type {} for input", s),
                    }
                }
                match func.schema.output.name().as_str() {
                    "i64" | "String" | "Unit" => {}
                    s => panic!("Unsupported type {} for input", s),
                }

                log::info!("Opening file '{:?}'...", filename);
                let mut f = File::open(filename).unwrap();
                let mut contents = String::new();
                f.read_to_string(&mut contents).unwrap();

                let mut actions: Vec<Action> = vec![];
                let mut str_buf: Vec<&str> = vec![];
                for line in contents.lines() {
                    str_buf.clear();
                    str_buf.extend(line.split('\t').map(|s| s.trim()));
                    if str_buf.is_empty() {
                        continue;
                    }

                    let parse = |s: &str| -> Expr {
                        if let Ok(i) = s.parse() {
                            Expr::Lit(Literal::Int(i))
                        } else {
                            Expr::Lit(Literal::String(s.into()))
                        }
                    };

                    let mut exprs: Vec<Expr> = str_buf.iter().map(|&s| parse(s)).collect();

                    actions.push(if is_unit {
                        Action::Expr(Expr::Call(name, exprs))
                    } else {
                        let out = exprs.pop().unwrap();
                        Action::Set(name, exprs, out)
                    });
                }
                self.eval_actions(&actions)?;
                format!("Read {} facts into {name} from '{file}'.", actions.len())
            }
            NCommand::Output { file, exprs } => {
                let mut filename = self.fact_directory.clone().unwrap_or_default();
                filename.push(file.as_str());
                // append to file
                let mut f = File::options()
                    .write(true)
                    .append(true)
                    .create(true)
                    .open(&filename)
                    .map_err(|e| Error::IoError(filename.clone(), e))?;

                for expr in exprs {
                    use std::io::Write;
                    let res = self.extract_expr(expr, 1)?;
                    writeln!(f, "{}", res.termdag.to_string(&res.expr))
                        .map_err(|e| Error::IoError(filename.clone(), e))?;
                }

                format!("Output to '{filename:?}'.")
            }
        });

        res
    }

    pub fn clear(&mut self) {
        for f in self.functions.values_mut() {
            f.clear();
        }
    }

    // Extract an expression from the current state, returning the cost, the extracted expression and some number
    // of other variants, if variants is not zero.
    pub fn extract_expr(&mut self, e: Expr, num_variants: usize) -> Result<ExtractReport, Error> {
        let (t, value) = self.eval_expr(&e, None, true)?;
        let mut termdag = TermDag::default();
        let (cost, expr) = self.extract(value, &mut termdag, &t);
        let variants = match num_variants {
            0 => vec![],
            1 => vec![expr.clone()],
            _ => {
                if self.get_sort(&value).is_some_and(|sort| sort.is_eq_sort()) {
                    self.extract_variants(value, num_variants, &mut termdag)
                } else {
                    vec![expr.clone()]
                }
            }
        };
        Ok(ExtractReport {
            cost,
            expr,
            variants,
            termdag,
        })
    }

    pub fn process_commands(
        &mut self,
        program: Vec<Command>,
        stop: CompilerPassStop,
    ) -> Result<Vec<NormCommand>, Error> {
        let mut result = vec![];

        for command in program {
            match command {
                Command::Push(num) => {
                    for _ in 0..num {
                        self.push();
                    }
                }
                Command::Pop(num) => {
                    for _ in 0..num {
                        self.pop()
                            .expect("Failed to desugar, popped too many times");
                    }
                }
                _ => {}
            }
            result.extend(self.process_command(command, stop)?);
        }
        Ok(result)
    }

    pub fn set_underscores_for_desugaring(&mut self, underscores: usize) {
        self.proof_state.desugar.number_underscores = underscores;
    }

    fn process_command(
        &mut self,
        command: Command,
        stop: CompilerPassStop,
    ) -> Result<Vec<NormCommand>, Error> {
        let mut program = self.proof_state.desugar.desugar_program(
            vec![command],
            self.test_proofs,
            self.seminaive,
        )?;
        if stop == CompilerPassStop::Desugar {
            return Ok(program);
        }

        let type_info_before = self.proof_state.type_info.clone();

        self.proof_state.type_info.typecheck_program(&program)?;
        if stop == CompilerPassStop::TypecheckDesugared {
            return Ok(program);
        }

        let program_terms = self.proof_state.add_term_encoding(program);
        program = self
            .proof_state
            .desugar
            .desugar_program(program_terms, false, false)?;
        if stop == CompilerPassStop::TermEncoding {
            return Ok(program);
        }

        // reset type info
        self.proof_state.type_info = type_info_before.clone();
        self.proof_state.type_info.typecheck_program(&program)?;
        if stop == CompilerPassStop::TypecheckTermEncoding {
            return Ok(program);
        }

        if self.proofs_enabled {
            let proofs = self.proof_state.add_proofs(program);

            program = self
                .proof_state
                .desugar
                .desugar_program(proofs, false, false)?;

            if stop == CompilerPassStop::Proofs {
                return Ok(program);
            }

            // revert the type information again
            self.proof_state.type_info = type_info_before;
            self.proof_state.type_info.typecheck_program(&program)?;

            if stop == CompilerPassStop::TypecheckProofs {
                return Ok(program);
            }

            Ok(program)
        } else {
            Ok(program)
        }
    }

    pub fn run_program(&mut self, program: Vec<Command>) -> Result<Vec<String>, Error> {
        let mut msgs = vec![];
        let should_run = true;

        for command in program {
            // Important to process each command individually
            // because push and pop create new scopes
            for processed in self.process_command(command, CompilerPassStop::All)? {
                let msg = self.run_command(processed.command, should_run)?;
                if !msg.is_empty() {
                    log::info!("{}", msg);
                }
                msgs.push(msg);
            }
        }
        log::logger().flush();

        // remove consecutive empty lines
        msgs.dedup_by(|a, b| a.is_empty() && b.is_empty());
        Ok(msgs)
    }

    #[allow(dead_code)]
    fn bad_find_value(&self, value: Value) -> Value {
        value
    }

    pub fn parse_program(&self, input: &str) -> Result<Vec<Command>, Error> {
        self.proof_state.parse_program(input)
    }

    pub fn parse_and_run_program(&mut self, input: &str) -> Result<Vec<String>, Error> {
        let parsed = self.proof_state.parse_program(input)?;
        self.run_program(parsed)
    }

    pub fn num_tuples(&self) -> usize {
        self.functions.values().map(|f| f.nodes.len()).sum()
    }

    pub(crate) fn get_sort(&self, value: &Value) -> Option<&ArcSort> {
        self.proof_state.type_info.sorts.get(&value.tag)
    }

    pub fn add_arcsort(&mut self, arcsort: ArcSort) -> Result<(), TypeError> {
        self.proof_state.type_info.add_arcsort(arcsort)
    }

    // Gets the last extract report and returns it, if the last command saved it.
    pub fn get_extract_report(&self) -> &Option<ExtractReport> {
        &self.extract_report
    }

    // Gets the last run report and returns it, if the last command saved it.
    pub fn get_run_report(&self) -> &Option<RunReport> {
        &self.run_report
    }
}

#[derive(Debug, Error)]
pub enum Error {
    #[error(transparent)]
    ParseError(#[from] lalrpop_util::ParseError<usize, String, String>),
    #[error(transparent)]
    NotFoundError(#[from] NotFoundError),
    #[error(transparent)]
    TypeError(#[from] TypeError),
    #[error("Errors:\n{}", ListDisplay(.0, "\n"))]
    TypeErrors(Vec<TypeError>),
    #[error("Check failed: \n{}", ListDisplay(.0, "\n"))]
    CheckError(Vec<NormFact>),
    #[error("Evaluating primitive {0:?} failed. ({0:?} {:?})", ListDebug(.1, " "))]
    PrimitiveError(Primitive, Vec<Value>),
    #[error("Illegal merge attempted for function {0}, {1:?} != {2:?}")]
    MergeError(Symbol, Value, Value),
    #[error("Tried to pop too much")]
    Pop,
    #[error("Command should have failed.")]
    ExpectFail,
    #[error("IO error: {0}: {1}")]
    IoError(PathBuf, std::io::Error),
}

fn safe_shl(a: usize, b: usize) -> usize {
    a.checked_shl(b.try_into().unwrap()).unwrap_or(usize::MAX)
}<|MERGE_RESOLUTION|>--- conflicted
+++ resolved
@@ -536,10 +536,7 @@
         Ok(report)
     }
 
-<<<<<<< HEAD
     fn step_rules(&mut self, ruleset: Symbol) -> Result<RunReport, Error> {
-=======
-    fn step_rules(&mut self, ruleset: Symbol) -> RunReport {
         // don't ban parent or rebuilding
         let match_limit =
             if ruleset.as_str().contains("parent_") || ruleset.as_str().contains("rebuilding_") {
@@ -547,7 +544,6 @@
             } else {
                 self.match_limit
             };
->>>>>>> 98dad427
         let mut report = RunReport::default();
 
         let ban_length = 5;
@@ -634,13 +630,9 @@
         self.rulesets.insert(ruleset, rules);
         let apply_elapsed = apply_start.elapsed();
         report.apply_time += apply_elapsed;
-<<<<<<< HEAD
+        report.updated |= self.did_change();
+
         Ok(report)
-=======
-        report.updated |= self.did_change();
-
-        report
->>>>>>> 98dad427
     }
 
     fn did_change(&self) -> bool {
