--- conflicted
+++ resolved
@@ -150,23 +150,13 @@
     unionfind: UnionFind,
     pub(crate) proof_state: ProofState,
     functions: HashMap<Symbol, Function>,
-<<<<<<< HEAD
     dont_extract: HashSet<Symbol>,
-    rules: HashMap<Symbol, Rule>,
-    rulesets: IndexMap<Symbol, Vec<(Symbol, Rule)>>,
-    saturated: bool,
-    timestamp: u32,
-    parser: Arc<ast::parse::ProgramParser>,
-    unit_sym: Symbol,
-=======
     rulesets: HashMap<Symbol, HashMap<Symbol, Rule>>,
     proofs_enabled: bool,
     timestamp: u32,
     pub test_proofs: bool,
->>>>>>> 4bd3fdc6
     pub match_limit: usize,
     pub node_limit: usize,
-    pub use_backoff: bool,
     pub fact_directory: Option<PathBuf>,
     pub seminaive: bool,
 }
@@ -190,39 +180,17 @@
             unionfind: Default::default(),
             functions: Default::default(),
             rulesets: Default::default(),
-<<<<<<< HEAD
-            primitives: Default::default(),
-            presorts: Default::default(),
-            parser: Arc::new(ast::parse::ProgramParser::new()),
             dont_extract: Default::default(),
-            unit_sym,
-            match_limit: 10_000_000,
-            node_limit: 100_000_000,
-            use_backoff: true,
-=======
             proof_state: ProofState::new(),
             match_limit: usize::MAX,
             node_limit: usize::MAX,
->>>>>>> 4bd3fdc6
             timestamp: 0,
             proofs_enabled: false,
             test_proofs: false,
             fact_directory: None,
             seminaive: true,
         };
-<<<<<<< HEAD
-        egraph.add_sort(UnitSort::new(unit_sym));
-        egraph.add_sort(StringSort::new("String".into()));
-        egraph.add_sort(I64Sort::new("i64".into()));
-        egraph.add_sort(F64Sort::new("f64".into()));
-        egraph.add_sort(BoolSort::new("bool".into()));
-        egraph.add_sort(RationalSort::new("Rational".into()));
-        egraph.add_sort(IntervalSort::new("Interval".into()));
-        egraph.add_sort(BoolIntervalSort::new("BooleanInterval".into()));
-        egraph.presorts.insert("Map".into(), MapSort::make_sort);
-=======
         egraph.rulesets.insert("".into(), Default::default());
->>>>>>> 4bd3fdc6
         egraph
     }
 }
@@ -284,69 +252,6 @@
         }
     }
 
-<<<<<<< HEAD
-    pub fn check_fact(
-        &mut self,
-        fact: &Fact,
-        log: bool,
-        custom_err: Option<String>,
-    ) -> Result<(), Error> {
-        match fact {
-            Fact::Eq(exprs) => {
-                assert!(exprs.len() > 1);
-                let values_r: Result<Vec<(ArcSort, Value)>, Error> = exprs
-                    .iter()
-                    .map(|e| self.eval_expr(e, None, false))
-                    .collect::<Result<_, _>>();
-
-                if let Result::Err(err) = values_r {
-                    return Err(Error::CustomError(
-                        Box::new(err),
-                        custom_err.unwrap_or("".to_string()),
-                    ));
-                }
-
-                let values = values_r.unwrap();
-
-                let (_t0, v0) = &values[0];
-                for (_t, v) in &values[1..] {
-                    if v0 != v {
-                        if log {
-                            log::error!("Check failed");
-                            // the check failed, so print out some useful info
-                            self.rebuild()?;
-                            for (_t, value) in &values {
-                                if let Some((_tag, id)) = self.value_to_id(*value) {
-                                    let best = self.extract(*value).1;
-                                    log::error!("{}: {}", id, best);
-                                }
-                            }
-                        }
-
-                        let checkerr = Error::CheckError(values[0].1, *v);
-                        return if let Some(msg) = custom_err {
-                            Err(Error::CustomError(Box::new(checkerr), msg))
-                        } else {
-                            Err(checkerr)
-                        };
-                    }
-                }
-            }
-            Fact::Fact(expr) => match expr {
-                Expr::Lit(_) => panic!("can't check a literal"),
-                Expr::Var(_) => panic!("can't check a var"),
-                Expr::Call(_, _) => {
-                    // println!("Checking fact: {}", expr);
-                    let unit = self.get_sort::<UnitSort>();
-                    self.eval_expr(expr, Some(unit), false)?;
-                }
-            },
-        }
-        Ok(())
-    }
-
-=======
->>>>>>> 4bd3fdc6
     pub fn find(&self, id: Id) -> Id {
         self.unionfind.find(id)
     }
@@ -462,18 +367,11 @@
 
     pub fn eval_lit(&self, lit: &Literal) -> Value {
         match lit {
-<<<<<<< HEAD
-            Literal::Int(i) => i.store(&*self.get_sort()).unwrap(),
-            Literal::F64(f) => f.store(&self.get_sort()).unwrap(),
-            Literal::Bool(b) => b.store(&*self.get_sort()).unwrap(),
-            Literal::String(s) => s.store(&*self.get_sort()).unwrap(),
-            Literal::Unit => ().store(&*self.get_sort()).unwrap(),
-=======
             Literal::Int(i) => i.store(&self.proof_state.type_info.get_sort()).unwrap(),
             Literal::F64(f) => f.store(&self.proof_state.type_info.get_sort()).unwrap(),
+            Literal::Bool(b) => b.store(&self.proof_state.type_info.get_sort()).unwrap(),
             Literal::String(s) => s.store(&self.proof_state.type_info.get_sort()).unwrap(),
             Literal::Unit => ().store(&self.proof_state.type_info.get_sort()).unwrap(),
->>>>>>> 4bd3fdc6
         }
     }
 
@@ -533,15 +431,6 @@
         Ok(format!("Function {} has size {}", sym, f.nodes.len()))
     }
 
-<<<<<<< HEAD
-    pub fn run_rules(&mut self, config: &RunConfig) -> [Duration; 3] {
-        let RunConfig { limit, until } = config;
-        let mut search_time = Duration::default();
-        let mut apply_time = Duration::default();
-        if self.num_tuples() > self.node_limit {
-            return [search_time, apply_time, Duration::default()];
-        }
-=======
     // returns whether the egraph was updated
     pub fn run_schedule(&mut self, sched: &NormSchedule) -> RunReport {
         log::info!("Running {}", sched);
@@ -578,7 +467,6 @@
             }
         }
     }
->>>>>>> 4bd3fdc6
 
     pub fn run_rules(&mut self, config: &NormRunConfig) -> RunReport {
         let NormRunConfig {
@@ -610,28 +498,11 @@
             log::debug!("Made {updates} updates (iteration {i})");
             report.rebuild_time += rebuild_start.elapsed();
             self.timestamp += 1;
-<<<<<<< HEAD
-            if self.saturated {
-                //log::info!("Breaking early at iteration {}!", i);
-                break;
-            }
-            if let Some(fact) = until {
-                if self.check_fact(fact, false, None).is_ok() {
-                    log::info!(
-                        "Breaking early at iteration {} because of fact {}!",
-                        i,
-                        fact
-                    );
-                    break;
-                }
-            }
-=======
             if !subreport.updated {
                 log::info!("Breaking early at iteration {}!", i);
                 break;
             }
 
->>>>>>> 4bd3fdc6
             if self.num_tuples() > self.node_limit {
                 break;
             }
@@ -790,14 +661,6 @@
             search_time: Duration::default(),
             apply_time: Duration::default(),
         };
-<<<<<<< HEAD
-        match self.rules.entry(name) {
-            Entry::Occupied(_) => panic!("Rule '{name}' was already present"),
-            Entry::Vacant(e) => {
-                e.insert(compiled_rule);
-            }
-        };
-=======
         if let Some(rules) = self.rulesets.get_mut(&ruleset) {
             match rules.entry(name) {
                 Entry::Occupied(_) => panic!("Rule '{name}' was already present"),
@@ -806,46 +669,12 @@
         } else {
             panic!("No such ruleset {ruleset}");
         }
->>>>>>> 4bd3fdc6
         Ok(name)
     }
 
     pub fn add_rule(&mut self, rule: ast::Rule, ruleset: Symbol) -> Result<Symbol, Error> {
         let name = format!("{}", rule);
         self.add_rule_with_name(name, rule, ruleset)
-    }
-
-    pub fn set_option(&mut self, name: &str, value: Expr) {
-        match name {
-            "match_limit" => {
-                if let Expr::Lit(Literal::Int(i)) = value {
-                    self.match_limit = i as usize;
-                } else {
-                    panic!("match_limit must be an integer");
-                }
-            }
-            "node_limit" => {
-                if let Expr::Lit(Literal::Int(i)) = value {
-                    self.node_limit = i as usize;
-                } else {
-                    panic!("node_limit must be an integer");
-                }
-            }
-            "use_backoff" => {
-                if let Expr::Lit(Literal::Int(i)) = value {
-                    if i == 1 {
-                        self.use_backoff = true;
-                    } else if i == 0 {
-                        self.use_backoff = false;
-                    } else {
-                        panic!("use_backoff must be 0 or 1");
-                    }
-                } else {
-                    panic!("use_backoff must be a boolean");
-                }
-            }
-            _ => panic!("Unknown option '{}'", name),
-        }
     }
 
     pub fn eval_actions(&mut self, actions: &[Action]) -> Result<(), Error> {
@@ -983,12 +812,7 @@
                     self.run_schedule(&sched);
                     format!("Ran schedule {}.", sched)
                 } else {
-<<<<<<< HEAD
-                    //log::info!("Skipping running!");
-                    format!("Skipped run {limit}.")
-=======
                     "Skipping schedule.".to_string()
->>>>>>> 4bd3fdc6
                 }
             }
             NCommand::Extract { var, variants } => {
@@ -1009,15 +833,9 @@
                     "Skipping Extraction".into()
                 }
             }
-<<<<<<< HEAD
-            Command::Check(fact, error) => {
-                if should_run {
-                    self.check_fact(&fact, true, error)?;
-=======
             NCommand::Check(facts) => {
                 if should_run {
                     self.check_facts(&facts)?;
->>>>>>> 4bd3fdc6
                     "Checked.".into()
                 } else {
                     "Skipping check.".into()
@@ -1053,57 +871,7 @@
                     format!("Skipping running {action}.")
                 }
             }
-<<<<<<< HEAD
-            Command::ClearRules => {
-                self.clear_rules();
-                "Clearing rules.".into()
-            }
-            Command::AddRuleset(name) => {
-                self.add_ruleset(name);
-                format!("Added ruleset {}", name)
-            }
-            Command::LoadRuleset(name) => {
-                self.load_ruleset(name);
-                format!("Loaded ruleset {}", name)
-            }
-            Command::SetOption { name, value } => {
-                let str = format!("Set option {} to {}", name, value);
-                self.set_option(name.into(), value);
-                str
-            }
-            Command::Query(_q) => {
-                // let qsexp = sexp::Sexp::List(
-                //     q.iter()
-                //         .map(|fact| sexp::parse(&fact.to_string()).unwrap())
-                //         .collect(),
-                // );
-                // let qcomp = self
-                //     .compile_query(q)
-                //     .unwrap_or_else(|_| panic!("Could not compile query"));
-                // let mut res = vec![];
-                // self.query(&qcomp, |v| {
-                //     res.push(sexp::Sexp::List(
-                //         v.iter()
-                //             .map(|val| sexp::Sexp::Atom(sexp::Atom::S(format!("{}", val))))
-                //             .collect(),
-                //     ));
-                // });
-                // format!(
-                //     "Query: {}\n  Bindings: {:?}\n  Results: {}",
-                //     qsexp,
-                //     qcomp,
-                //     sexp::Sexp::List(res)
-                // )
-                todo!()
-            }
-            Command::Clear => {
-                self.clear();
-                "Cleared.".into()
-            }
-            Command::Push(n) => {
-=======
             NCommand::Push(n) => {
->>>>>>> 4bd3fdc6
                 (0..n).for_each(|_| self.push());
                 format!("Pushed {n} levels.")
             }
@@ -1212,38 +980,9 @@
 
     fn simplify(&mut self, expr: Expr, config: &NormRunConfig) -> Result<(usize, Expr), Error> {
         self.push();
-<<<<<<< HEAD
-        *depth += 1;
-        // Insert fresh symbols for locally universally quantified reasoning.
-        for IdentSort { ident, sort } in idents {
-            let sort = self.sorts.get(&sort).unwrap().clone();
-            self.declare_const(ident, &sort)?;
-        }
-        // Insert each expression pair and run until they match.
-        for ab in exprs.windows(2) {
-            let a = &ab[0];
-            let b = &ab[1];
-            self.push();
-            *depth += 1;
-            self.eval_expr(a, None, true)?;
-            self.eval_expr(b, None, true)?;
-            let cond = Fact::Eq(vec![a.clone(), b.clone()]);
-            self.run_command(
-                Command::Run(RunConfig {
-                    limit: 100000,
-                    until: Some(cond.clone()),
-                }),
-                true,
-            )?;
-            self.run_command(Command::Check(cond, None), true)?;
-            self.pop().unwrap();
-            *depth -= 1;
-        }
-=======
         let (_t, value) = self.eval_expr(&expr, None, true).unwrap();
         self.run_rules(config);
         let (cost, expr) = self.extract(value);
->>>>>>> 4bd3fdc6
         self.pop().unwrap();
         Ok((cost, expr))
     }
@@ -1305,18 +1044,9 @@
                 merge_action: vec![],
                 cost,
             },
-<<<<<<< HEAD
-            default: None,
-            merge: None,
-            merge_action: vec![],
-            cost,
-        })?;
-        self.dont_extract.insert(name);
-
-=======
             true,
         )?;
->>>>>>> 4bd3fdc6
+        self.dont_extract.insert(name);
         let f = self.functions.get_mut(&name).unwrap();
         f.insert(&[], value, self.timestamp);
         Ok(sort)
@@ -1380,11 +1110,6 @@
         }
 
         for command in program {
-<<<<<<< HEAD
-            let msg = self.run_command(command, should_run)?;
-            //log::info!("{}", msg);
-            msgs.push(msg);
-=======
             // Important to process each command individually
             // because push and pop create new scopes
             for processed in self.process_command(command)? {
@@ -1392,7 +1117,6 @@
                 log::info!("{}", msg);
                 msgs.push(msg);
             }
->>>>>>> 4bd3fdc6
         }
 
         Ok(msgs)
@@ -1436,17 +1160,12 @@
     TypeError(#[from] TypeError),
     #[error("Errors:\n{}", ListDisplay(.0, "\n"))]
     TypeErrors(Vec<TypeError>),
-<<<<<<< HEAD
-    #[error("Check failed: {0:?} != {1:?}")]
-    CheckError(Value, Value),
-    #[error("{0}, {1}")]
-    CustomError(Box<Error>, String),
-=======
     #[error("Check failed: \n{}", ListDisplay(.0, "\n"))]
     CheckError(Vec<NormFact>),
     #[error("Evaluating primitive {0:?} failed. ({0:?} {:?})", ListDebug(.1, " "))]
     PrimitiveError(Primitive, Vec<Value>),
->>>>>>> 4bd3fdc6
+    #[error("{0}, {1}")]
+    CustomError(Box<Error>, String),
     #[error("Illegal merge attempted for function {0}, {1:?} != {2:?}")]
     MergeError(Symbol, Value, Value),
     #[error("Tried to pop too much")]
