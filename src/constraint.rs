use crate::{
    ast::{
        GenericAction, GenericActions, GenericExpr, GenericFact, MappedAction, ResolvedAction,
        ResolvedActions, ResolvedExpr, ResolvedFact, ResolvedVar,
    },
    core::{
        Atom, AtomTerm, CoreAction, CoreRule, GenericCoreActions, Query, ResolvedCall, SymbolOrEq,
    },
    sort::I64Sort,
    typechecking::TypeError,
<<<<<<< HEAD
    util::{FreshGen, HashMap, HashSet, SymbolGen},
    ArcSort, CorrespondingVar, Span, Symbol, TypeInfo, DUMMY_SPAN,
=======
    util::{FreshGen, HashSet, SymbolGen},
    ArcSort, CorrespondingVar, Symbol, TypeInfo,
>>>>>>> 6e70b798
};
use core::hash::Hash;
// Use immutable hashmap for performance
// cloning assignments is common and O(1) with immutable hashmap
use im_rc::HashMap;
use std::{fmt::Debug, iter::once, mem::swap};

#[derive(Clone, Debug)]
pub enum ImpossibleConstraint {
    ArityMismatch {
        atom: Atom<Symbol>,
        expected: usize,
        actual: usize,
    },
}

#[derive(Debug)]
pub enum Constraint<Var, Value> {
    Eq(Var, Var),
    Assign(Var, Value),
    And(Vec<Constraint<Var, Value>>),
    // Exactly one of the constraints holds
    // and all others are false
    Xor(Vec<Constraint<Var, Value>>),
    Impossible(ImpossibleConstraint),
}

pub enum ConstraintError<Var, Value> {
    InconsistentConstraint(Var, Value, Value),
    UnconstrainedVar(Var),
    NoConstraintSatisfied(Vec<ConstraintError<Var, Value>>),
    ImpossibleCaseIdentified(ImpossibleConstraint),
}

impl ConstraintError<AtomTerm, ArcSort> {
    pub fn to_type_error(&self) -> TypeError {
        match &self {
            ConstraintError::InconsistentConstraint(x, v1, v2) => TypeError::Mismatch {
                expr: x.to_expr(),
                expected: v1.clone(),
                actual: v2.clone(),
                reason: "mismatch".into(),
            },
            ConstraintError::UnconstrainedVar(v) => TypeError::InferenceFailure(v.to_expr()),
            ConstraintError::NoConstraintSatisfied(constraints) => TypeError::AllAlternativeFailed(
                constraints.iter().map(|c| c.to_type_error()).collect(),
            ),
            ConstraintError::ImpossibleCaseIdentified(ImpossibleConstraint::ArityMismatch {
                atom,
                expected,
                actual,
            }) => {
                assert_eq!(*actual, atom.args.len() - 1);
                TypeError::Arity {
                    expr: atom.to_expr(),
                    expected: *expected,
                }
            }
        }
    }
}

impl<Var, Value> Constraint<Var, Value>
where
    Var: Eq + PartialEq + Hash + Clone + Debug,
    Value: Clone + Debug,
{
    /// Takes a partial assignment and update it based on the constraint.
    /// If there's a conflict, returns the conflicting variable, the assigned conflicting types.
    /// Otherwise, return whether the assignment is updated.
    fn update<K: Eq>(
        &self,
        assignment: &mut Assignment<Var, Value>,
        key: impl Fn(&Value) -> K + Copy,
    ) -> Result<bool, ConstraintError<Var, Value>> {
        match self {
            Constraint::Eq(x, y) => match (assignment.0.get(x), assignment.0.get(y)) {
                (Some(value), None) => {
                    assignment.insert(y.clone(), value.clone());
                    Ok(true)
                }
                (None, Some(value)) => {
                    assignment.insert(x.clone(), value.clone());
                    Ok(true)
                }
                (Some(v1), Some(v2)) => {
                    if key(v1) == key(v2) {
                        Ok(false)
                    } else {
                        Err(ConstraintError::InconsistentConstraint(
                            x.clone(),
                            v1.clone(),
                            v2.clone(),
                        ))
                    }
                }
                (None, None) => Ok(false),
            },
            Constraint::Assign(x, v) => match assignment.0.get(x) {
                None => {
                    assignment.insert(x.clone(), v.clone());
                    Ok(true)
                }
                Some(value) => {
                    if key(value) == key(v) {
                        Ok(false)
                    } else {
                        Err(ConstraintError::InconsistentConstraint(
                            x.clone(),
                            v.clone(),
                            value.clone(),
                        ))
                    }
                }
            },
            Constraint::Xor(cs) => {
                let mut success_count = 0;
                let orig_assignment = assignment.clone();
                let mut result_assignment = assignment.clone();
                let mut assignment_updated = false;
                let mut errors = vec![];
                for c in cs {
                    let result = c.update(assignment, key);
                    match result {
                        Ok(updated) => {
                            success_count += 1;
                            if success_count > 1 {
                                break;
                            }

                            if updated {
                                swap(&mut result_assignment, assignment);
                            }
                            assignment_updated = updated;
                        }
                        Err(error) => errors.push(error),
                    }
                }
                // If update is successful for only one sub constraint, then we have nailed down the only true constraint.
                // If update is successful for more than one constraint, then Xor succeeds with no updates.
                // If update fails for every constraint, then Xor fails
                match success_count.cmp(&1) {
                    std::cmp::Ordering::Equal => {
                        *assignment = result_assignment;
                        Ok(assignment_updated)
                    }
                    std::cmp::Ordering::Greater => {
                        *assignment = orig_assignment;
                        Ok(false)
                    }
                    std::cmp::Ordering::Less => Err(ConstraintError::NoConstraintSatisfied(errors)),
                }
            }
            Constraint::Impossible(constraint) => Err(ConstraintError::ImpossibleCaseIdentified(
                constraint.clone(),
            )),
            Constraint::And(cs) => {
                let orig_assignment = assignment.clone();
                let mut updated = false;
                for c in cs {
                    match c.update(assignment, key) {
                        Ok(upd) => updated |= upd,
                        Err(error) => {
                            // In the case of failure,
                            // we need to restore the assignment
                            *assignment = orig_assignment;
                            return Err(error);
                        }
                    }
                }
                Ok(updated)
            }
        }
    }
}

#[derive(Debug)]
pub struct Problem<Var, Value> {
    pub constraints: Vec<Constraint<Var, Value>>,
    pub range: HashSet<Var>,
}

impl Default for Problem<AtomTerm, ArcSort> {
    fn default() -> Self {
        Self {
            constraints: vec![],
            range: HashSet::default(),
        }
    }
}

#[derive(Clone)]
pub(crate) struct Assignment<Var, Value>(pub HashMap<Var, Value>);

impl<Var, Value> Assignment<Var, Value>
where
    Var: Hash + Eq + PartialEq + Clone,
    Value: Clone,
{
    pub fn insert(&mut self, var: Var, value: Value) -> Option<Value> {
        self.0.insert(var, value)
    }

    pub fn get(&self, var: &Var) -> Option<&Value> {
        self.0.get(var)
    }
}

impl Assignment<AtomTerm, ArcSort> {
    pub(crate) fn annotate_expr(
        &self,
        expr: &GenericExpr<CorrespondingVar<Symbol, Symbol>, Symbol>,
        typeinfo: &TypeInfo,
    ) -> ResolvedExpr {
        match &expr {
            GenericExpr::Lit(span, literal) => ResolvedExpr::Lit(span.clone(), literal.clone()),
            GenericExpr::Var(span, var) => {
                let global_ty = typeinfo.lookup_global(var);
                let ty = global_ty
                    .clone()
                    // Span is ignored when looking up atom_terms
                    .or_else(|| self.get(&AtomTerm::Var(DUMMY_SPAN.clone(), *var)).cloned())
                    .expect("All variables should be assigned before annotation");
                ResolvedExpr::Var(
                    span.clone(),
                    ResolvedVar {
                        name: *var,
                        sort: ty.clone(),
                        is_global_ref: global_ty.is_some(),
                    },
                )
            }
            GenericExpr::Call(
                span,
                CorrespondingVar {
                    head,
                    to: corresponding_var,
                },
                args,
            ) => {
                // get the resolved call using resolve_rule
                let args: Vec<_> = args
                    .iter()
                    .map(|arg| self.annotate_expr(arg, typeinfo))
                    .collect();
                let types: Vec<_> = args
                    .iter()
                    .map(|arg| arg.output_type(typeinfo))
                    .chain(once(
                        self.get(&AtomTerm::Var(DUMMY_SPAN.clone(), *corresponding_var))
                            .unwrap()
                            .clone(),
                    ))
                    .collect();
                let resolved_call = ResolvedCall::from_resolution(head, &types, typeinfo);
                GenericExpr::Call(span.clone(), resolved_call, args)
            }
        }
    }

    pub(crate) fn annotate_fact(
        &self,
        facts: &GenericFact<CorrespondingVar<Symbol, Symbol>, Symbol>,
        typeinfo: &TypeInfo,
    ) -> ResolvedFact {
        match facts {
            GenericFact::Eq(span, facts) => ResolvedFact::Eq(
                span.clone(),
                facts
                    .iter()
                    .map(|expr| self.annotate_expr(expr, typeinfo))
                    .collect(),
            ),
            GenericFact::Fact(expr) => ResolvedFact::Fact(self.annotate_expr(expr, typeinfo)),
        }
    }

    pub(crate) fn annotate_facts(
        &self,
        mapped_facts: &[GenericFact<CorrespondingVar<Symbol, Symbol>, Symbol>],
        typeinfo: &TypeInfo,
    ) -> Vec<ResolvedFact> {
        mapped_facts
            .iter()
            .map(|fact| self.annotate_fact(fact, typeinfo))
            .collect()
    }

    pub(crate) fn annotate_action(
        &self,
        action: &MappedAction,
        typeinfo: &TypeInfo,
    ) -> Result<ResolvedAction, TypeError> {
        match action {
            GenericAction::Let(span, var, expr) => {
                let ty = self
                    .get(&AtomTerm::Var(span.clone(), *var))
                    .expect("All variables should be assigned before annotation");
                Ok(ResolvedAction::Let(
                    span.clone(),
                    ResolvedVar {
                        name: *var,
                        sort: ty.clone(),
                        is_global_ref: false,
                    },
                    self.annotate_expr(expr, typeinfo),
                ))
            }
            // Note mapped_var for set is a dummy variable that does not mean anything
            GenericAction::Set(
                span,
                CorrespondingVar {
                    head,
                    to: _mapped_var,
                },
                children,
                rhs,
            ) => {
                let children: Vec<_> = children
                    .iter()
                    .map(|child| self.annotate_expr(child, typeinfo))
                    .collect();
                let rhs = self.annotate_expr(rhs, typeinfo);
                let types: Vec<_> = children
                    .iter()
                    .map(|child| child.output_type(typeinfo))
                    .chain(once(rhs.output_type(typeinfo)))
                    .collect();
                let resolved_call = ResolvedCall::from_resolution(head, &types, typeinfo);
                if !matches!(resolved_call, ResolvedCall::Func(_)) {
                    return Err(TypeError::UnboundFunction(*head));
                }
                Ok(ResolvedAction::Set(
                    span.clone(),
                    resolved_call,
                    children,
                    rhs,
                ))
            }
            // Note mapped_var for delete is a dummy variable that does not mean anything
            GenericAction::Change(
                span,
                change,
                CorrespondingVar {
                    head,
                    to: _mapped_var,
                },
                children,
            ) => {
                let children: Vec<_> = children
                    .iter()
                    .map(|child| self.annotate_expr(child, typeinfo))
                    .collect();
                let types: Vec<_> = children
                    .iter()
                    .map(|child| child.output_type(typeinfo))
                    .collect();
                let resolved_call =
                    ResolvedCall::from_resolution_func_types(head, &types, typeinfo)
                        .ok_or_else(|| TypeError::UnboundFunction(*head))?;
                Ok(ResolvedAction::Change(
                    span.clone(),
                    *change,
                    resolved_call,
                    children.clone(),
                ))
            }
            GenericAction::Union(span, lhs, rhs) => Ok(ResolvedAction::Union(
                span.clone(),
                self.annotate_expr(lhs, typeinfo),
                self.annotate_expr(rhs, typeinfo),
            )),
            GenericAction::Extract(span, lhs, rhs) => Ok(ResolvedAction::Extract(
                span.clone(),
                self.annotate_expr(lhs, typeinfo),
                self.annotate_expr(rhs, typeinfo),
            )),
            GenericAction::Panic(span, msg) => Ok(ResolvedAction::Panic(span.clone(), msg.clone())),
            GenericAction::Expr(span, expr) => Ok(ResolvedAction::Expr(
                span.clone(),
                self.annotate_expr(expr, typeinfo),
            )),
        }
    }

    pub(crate) fn annotate_actions(
        &self,
        mapped_actions: &GenericActions<CorrespondingVar<Symbol, Symbol>, Symbol>,
        typeinfo: &TypeInfo,
    ) -> Result<ResolvedActions, TypeError> {
        let actions = mapped_actions
            .iter()
            .map(|action| self.annotate_action(action, typeinfo))
            .collect::<Result<_, _>>()?;

        Ok(ResolvedActions::new(actions))
    }
}

impl<Var, Value> Problem<Var, Value>
where
    Var: Eq + PartialEq + Hash + Clone + Debug,
    Value: Clone + Debug,
{
    pub(crate) fn solve<K: Eq + Debug>(
        &self,
        key: impl Fn(&Value) -> K + Copy,
    ) -> Result<Assignment<Var, Value>, ConstraintError<Var, Value>> {
        let mut assignment = Assignment(HashMap::default());
        let mut changed = true;
        while changed {
            changed = false;
            for constraint in self.constraints.iter() {
                changed |= constraint.update(&mut assignment, key)?;
            }
        }

        for v in self.range.iter() {
            if !assignment.0.contains_key(v) {
                return Err(ConstraintError::UnconstrainedVar(v.clone()));
            }
        }
        Ok(assignment)
    }

    pub(crate) fn add_binding(&mut self, var: Var, clone: Value) {
        self.constraints.push(Constraint::Assign(var, clone));
    }
}

impl Problem<AtomTerm, ArcSort> {
    pub(crate) fn add_query(
        &mut self,
        query: &Query<SymbolOrEq, Symbol>,
        typeinfo: &TypeInfo,
    ) -> Result<(), TypeError> {
        self.constraints.extend(query.get_constraints(typeinfo)?);
        self.range.extend(query.atom_terms());
        Ok(())
    }

    pub fn add_actions(
        &mut self,
        actions: &GenericCoreActions<Symbol, Symbol>,
        typeinfo: &TypeInfo,
    ) -> Result<(), TypeError> {
        let mut symbol_gen = SymbolGen::new("$".to_string());
        for action in actions.0.iter() {
            self.constraints
                .extend(action.get_constraints(typeinfo, &mut symbol_gen)?);

            // bound vars are added to range
            match action {
                CoreAction::Let(span, var, _, _) => {
                    self.range.insert(AtomTerm::Var(span.clone(), *var));
                }
                CoreAction::LetAtomTerm(span, v, _) => {
                    self.range.insert(AtomTerm::Var(span.clone(), *v));
                }
                _ => (),
            }
        }
        Ok(())
    }

    pub(crate) fn add_rule(
        &mut self,
        rule: &CoreRule,
        typeinfo: &TypeInfo,
    ) -> Result<(), TypeError> {
        let CoreRule {
            span: _,
            head,
            body,
        } = rule;
        self.add_query(body, typeinfo)?;
        self.add_actions(head, typeinfo)?;
        Ok(())
    }

    pub(crate) fn assign_local_var_type(
        &mut self,
        var: Symbol,
        span: Span,
        sort: ArcSort,
    ) -> Result<(), TypeError> {
        self.add_binding(AtomTerm::Var(span.clone(), var), sort);
        self.range.insert(AtomTerm::Var(span, var));
        Ok(())
    }
}

impl CoreAction {
    pub(crate) fn get_constraints(
        &self,
        typeinfo: &TypeInfo,
        symbol_gen: &mut SymbolGen,
    ) -> Result<Vec<Constraint<AtomTerm, ArcSort>>, TypeError> {
        match self {
            CoreAction::Let(span, symbol, f, args) => {
                let mut args = args.clone();
                args.push(AtomTerm::Var(span.clone(), *symbol));

                Ok(get_literal_and_global_constraints(&args, typeinfo)
                    .chain(get_atom_application_constraints(f, &args, span, typeinfo)?)
                    .collect())
            }
            CoreAction::Set(span, head, args, rhs) => {
                let mut args = args.clone();
                args.push(rhs.clone());

                Ok(get_literal_and_global_constraints(&args, typeinfo)
                    .chain(get_atom_application_constraints(
                        head, &args, span, typeinfo,
                    )?)
                    .collect())
            }
            CoreAction::Change(span, _change, head, args) => {
                let mut args = args.clone();
                // Add a dummy last output argument
                let var = symbol_gen.fresh(head);
                args.push(AtomTerm::Var(span.clone(), var));

                Ok(get_literal_and_global_constraints(&args, typeinfo)
                    .chain(get_atom_application_constraints(
                        head, &args, span, typeinfo,
                    )?)
                    .collect())
            }
            CoreAction::Union(_ann, lhs, rhs) => Ok(get_literal_and_global_constraints(
                &[lhs.clone(), rhs.clone()],
                typeinfo,
            )
            .chain(once(Constraint::Eq(lhs.clone(), rhs.clone())))
            .collect()),
            CoreAction::Extract(_ann, e, n) => {
                // e can be anything
                Ok(
                    get_literal_and_global_constraints(&[e.clone(), n.clone()], typeinfo)
                        .chain(once(Constraint::Assign(
                            n.clone(),
                            typeinfo.get_sort_nofail::<I64Sort>() as ArcSort,
                        )))
                        .collect(),
                )
            }
            CoreAction::Panic(_ann, _) => Ok(vec![]),
            CoreAction::LetAtomTerm(span, v, at) => {
                Ok(get_literal_and_global_constraints(&[at.clone()], typeinfo)
                    .chain(once(Constraint::Eq(
                        AtomTerm::Var(span.clone(), *v),
                        at.clone(),
                    )))
                    .collect())
            }
        }
    }
}

impl Atom<SymbolOrEq> {
    pub fn get_constraints(
        &self,
        type_info: &TypeInfo,
    ) -> Result<Vec<Constraint<AtomTerm, ArcSort>>, TypeError> {
        let literal_constraints = get_literal_and_global_constraints(&self.args, type_info);
        match &self.head {
            SymbolOrEq::Eq => {
                assert_eq!(self.args.len(), 2);
                let constraints = literal_constraints
                    .chain(once(Constraint::Eq(
                        self.args[0].clone(),
                        self.args[1].clone(),
                    )))
                    .collect();
                Ok(constraints)
            }
            SymbolOrEq::Symbol(head) => Ok(literal_constraints
                .chain(get_atom_application_constraints(
                    head, &self.args, &self.span, type_info,
                )?)
                .collect()),
        }
    }
}

fn get_atom_application_constraints(
    head: &Symbol,
    args: &[AtomTerm],
    span: &Span,
    type_info: &TypeInfo,
) -> Result<Vec<Constraint<AtomTerm, ArcSort>>, TypeError> {
    // An atom can have potentially different semantics due to polymorphism
    // e.g. (set-empty) can mean any empty set with some element type.
    // To handle this, we collect each possible instantiations of an atom
    // (where each instantiation is a vec of constraints, thus vec of vec)
    // into `xor_constraints`.
    // `Constraint::Xor` means one and only one of the instantiation can hold.
    let mut xor_constraints: Vec<Vec<Constraint<AtomTerm, ArcSort>>> = vec![];

    // function atom constraints
    if let Some(typ) = type_info.func_types.get(head) {
        let mut constraints = vec![];
        // arity mismatch
        if typ.input.len() + 1 != args.len() {
            constraints.push(Constraint::Impossible(
                ImpossibleConstraint::ArityMismatch {
                    atom: Atom {
                        span: span.clone(),
                        head: *head,
                        args: args.to_vec(),
                    },
                    expected: typ.input.len(),
                    actual: args.len() - 1,
                },
            ));
        } else {
            for (arg_typ, arg) in typ
                .input
                .iter()
                .cloned()
                .chain(once(typ.output.clone()))
                .zip(args.iter().cloned())
            {
                constraints.push(Constraint::Assign(arg, arg_typ));
            }
        }
        xor_constraints.push(constraints);
    }

    // primitive atom constraints
    if let Some(primitives) = type_info.primitives.get(head) {
        for p in primitives {
            let constraints = p.get_type_constraints(span).get(args);
            xor_constraints.push(constraints);
        }
    }

    // do literal and global variable constraints first
    // as they are the most "informative"
    match xor_constraints.len() {
        0 => Err(TypeError::UnboundFunction(*head)),
        1 => Ok(xor_constraints.pop().unwrap()),
        _ => Ok(vec![Constraint::Xor(
            xor_constraints.into_iter().map(Constraint::And).collect(),
        )]),
    }
}

fn get_literal_and_global_constraints<'a>(
    args: &'a [AtomTerm],
    type_info: &'a TypeInfo,
) -> impl Iterator<Item = Constraint<AtomTerm, ArcSort>> + 'a {
    args.iter().filter_map(|arg| {
        match arg {
            AtomTerm::Var(_, _) => None,
            // Literal to type constraint
            AtomTerm::Literal(_, lit) => {
                let typ = type_info.infer_literal(lit);
                Some(Constraint::Assign(arg.clone(), typ.clone()))
            }
            AtomTerm::Global(_, v) => {
                if let Some(typ) = type_info.lookup_global(v) {
                    Some(Constraint::Assign(arg.clone(), typ.clone()))
                } else {
                    panic!("All global variables should be bound before type checking")
                }
            }
        }
    })
}

pub trait TypeConstraint {
    fn get(&self, arguments: &[AtomTerm]) -> Vec<Constraint<AtomTerm, ArcSort>>;
}

/// Construct a set of `Assign` constraints that fully constrain the type of arguments
pub struct SimpleTypeConstraint {
    name: Symbol,
    sorts: Vec<ArcSort>,
    span: Span,
}

impl SimpleTypeConstraint {
    pub fn new(name: Symbol, sorts: Vec<ArcSort>, span: Span) -> SimpleTypeConstraint {
        SimpleTypeConstraint { name, sorts, span }
    }

    pub fn into_box(self) -> Box<dyn TypeConstraint> {
        Box::new(self)
    }
}

impl TypeConstraint for SimpleTypeConstraint {
    fn get(&self, arguments: &[AtomTerm]) -> Vec<Constraint<AtomTerm, ArcSort>> {
        if arguments.len() != self.sorts.len() {
            vec![Constraint::Impossible(
                ImpossibleConstraint::ArityMismatch {
                    atom: Atom {
                        span: self.span.clone(),
                        head: self.name,
                        args: arguments.to_vec(),
                    },
                    expected: self.sorts.len(),
                    actual: arguments.len(),
                },
            )]
        } else {
            arguments
                .iter()
                .cloned()
                .zip(self.sorts.iter().cloned())
                .map(|(arg, sort)| Constraint::Assign(arg, sort))
                .collect()
        }
    }
}

/// This constraint requires all types to be equivalent to each other
pub struct AllEqualTypeConstraint {
    name: Symbol,
    sort: Option<ArcSort>,
    exact_length: Option<usize>,
    output: Option<ArcSort>,
    span: Span,
}

impl AllEqualTypeConstraint {
    pub fn new(name: Symbol, span: Span) -> AllEqualTypeConstraint {
        AllEqualTypeConstraint {
            name,
            sort: None,
            exact_length: None,
            output: None,
            span,
        }
    }

    pub fn into_box(self) -> Box<dyn TypeConstraint> {
        Box::new(self)
    }

    /// Requires all arguments to have the given sort.
    /// If `with_output_sort` is not specified, this requirement
    /// also applies to the output argument.
    pub fn with_all_arguments_sort(mut self, sort: ArcSort) -> Self {
        self.sort = Some(sort);
        self
    }

    /// Requires the length of arguments to be `exact_length`.
    /// Note this includes both input arguments and output argument.
    pub fn with_exact_length(mut self, exact_length: usize) -> Self {
        self.exact_length = Some(exact_length);
        self
    }

    /// Requires the output argument to have the given sort.
    pub fn with_output_sort(mut self, output_sort: ArcSort) -> Self {
        self.output = Some(output_sort);
        self
    }
}

impl TypeConstraint for AllEqualTypeConstraint {
    fn get(&self, mut arguments: &[AtomTerm]) -> Vec<Constraint<AtomTerm, ArcSort>> {
        if arguments.is_empty() {
            panic!("all arguments should have length > 0")
        }

        match self.exact_length {
            Some(exact_length) if exact_length != arguments.len() => {
                return vec![Constraint::Impossible(
                    ImpossibleConstraint::ArityMismatch {
                        atom: Atom {
                            span: self.span.clone(),
                            head: self.name,
                            args: arguments.to_vec(),
                        },
                        expected: exact_length,
                        actual: arguments.len(),
                    },
                )]
            }
            _ => (),
        }

        let mut constraints = vec![];
        if let Some(output) = self.output.clone() {
            let (out, inputs) = arguments.split_last().unwrap();
            constraints.push(Constraint::Assign(out.clone(), output));
            arguments = inputs;
        }

        if let Some(sort) = self.sort.clone() {
            constraints.extend(
                arguments
                    .iter()
                    .cloned()
                    .map(|arg| Constraint::Assign(arg, sort.clone())),
            )
        } else if let Some((first, rest)) = arguments.split_first() {
            constraints.extend(
                rest.iter()
                    .cloned()
                    .map(|arg| Constraint::Eq(arg, first.clone())),
            );
        }
        constraints
    }
}<|MERGE_RESOLUTION|>--- conflicted
+++ resolved
@@ -8,13 +8,8 @@
     },
     sort::I64Sort,
     typechecking::TypeError,
-<<<<<<< HEAD
-    util::{FreshGen, HashMap, HashSet, SymbolGen},
+    util::{FreshGen, HashSet, SymbolGen},
     ArcSort, CorrespondingVar, Span, Symbol, TypeInfo, DUMMY_SPAN,
-=======
-    util::{FreshGen, HashSet, SymbolGen},
-    ArcSort, CorrespondingVar, Symbol, TypeInfo,
->>>>>>> 6e70b798
 };
 use core::hash::Hash;
 // Use immutable hashmap for performance
