use std::collections::BTreeSet;
use std::sync::Mutex;

use super::*;

type ValueSet = BTreeSet<Value>;

#[derive(Debug)]
pub struct SetSort {
    name: Symbol,
    element: ArcSort,
    sets: Mutex<IndexSet<ValueSet>>,
}

impl SetSort {
    pub fn element_name(&self) -> Symbol {
        self.element.name()
    }

    pub fn make_sort(
        typeinfo: &mut TypeInfo,
        name: Symbol,
        args: &[Expr],
    ) -> Result<ArcSort, TypeError> {
        if let [Expr::Var(e)] = args {
            let e = typeinfo.sorts.get(e).ok_or(TypeError::UndefinedSort(*e))?;

            if e.is_eq_container_sort() {
                return Err(TypeError::UndefinedSort(
                    "Sets nested with other EqSort containers are not allowed".into(),
                ));
            }

            Ok(Arc::new(Self {
                name,
                element: e.clone(),
                sets: Default::default(),
            }))
        } else {
            panic!()
        }
    }
}

impl Sort for SetSort {
    fn name(&self) -> Symbol {
        self.name
    }

    fn as_arc_any(self: Arc<Self>) -> Arc<dyn Any + Send + Sync + 'static> {
        self
    }

    fn is_container_sort(&self) -> bool {
        true
    }

    fn is_eq_container_sort(&self) -> bool {
        self.element.is_eq_sort()
    }

    fn inner_values(&self, value: &Value) -> Vec<(&ArcSort, Value)> {
<<<<<<< HEAD
        // TODO: Potential duplication of code
        let sets = self.sets.lock().unwrap();
        let set = sets.get_index(value.bits as usize).unwrap();
        let mut result = Vec::new();
        for e in set.iter() {
            result.push((&self.element, *e));
        }
        result
    }

    fn foreach_tracked_values<'a>(&'a self, value: &'a Value, mut f: Box<dyn FnMut(Value) + 'a>) {
=======
>>>>>>> 71e98f66
        // TODO: Potential duplication of code
        let sets = self.sets.lock().unwrap();
        let set = sets.get_index(value.bits as usize).unwrap();
        let mut result = Vec::new();
        for e in set.iter() {
            result.push((&self.element, *e));
        }
        result
    }

    fn canonicalize(&self, value: &mut Value, unionfind: &UnionFind) -> bool {
        let sets = self.sets.lock().unwrap();
        let set = sets.get_index(value.bits as usize).unwrap();
        let mut changed = false;
        let new_set: ValueSet = set
            .iter()
            .map(|e| {
                let mut e = *e;
                changed |= self.element.canonicalize(&mut e, unionfind);
                e
            })
            .collect();
        drop(sets);
        *value = new_set.store(self).unwrap();
        changed
    }

    fn register_primitives(self: Arc<Self>, typeinfo: &mut TypeInfo) {
        typeinfo.add_primitive(SetOf {
            name: "set-of".into(),
            set: self.clone(),
        });
        typeinfo.add_primitive(Ctor {
            name: "set-empty".into(),
            set: self.clone(),
        });
        typeinfo.add_primitive(Insert {
            name: "set-insert".into(),
            set: self.clone(),
        });
        typeinfo.add_primitive(NotContains {
            name: "set-not-contains".into(),
            set: self.clone(),
            unit: typeinfo.get_sort(),
        });
        typeinfo.add_primitive(Contains {
            name: "set-contains".into(),
            set: self.clone(),
            unit: typeinfo.get_sort(),
        });
        typeinfo.add_primitive(Remove {
            name: "set-remove".into(),
            set: self.clone(),
        });
        typeinfo.add_primitive(Union {
            name: "set-union".into(),
            set: self.clone(),
        });
        typeinfo.add_primitive(Diff {
            name: "set-diff".into(),
            set: self.clone(),
        });
        typeinfo.add_primitive(Intersect {
            name: "set-intersect".into(),
            set: self,
        });
    }

    fn make_expr(&self, egraph: &EGraph, value: Value) -> Expr {
        let set = ValueSet::load(self, &value);
        let mut expr = Expr::call("set-empty", []);
        for e in set.iter().rev() {
            let e = egraph.extract(*e, &self.element).1;
            expr = Expr::call("set-insert", [expr, e])
        }
        expr
    }
}

impl IntoSort for ValueSet {
    type Sort = SetSort;
    fn store(self, sort: &Self::Sort) -> Option<Value> {
        let mut sets = sort.sets.lock().unwrap();
        let (i, _) = sets.insert_full(self);
        Some(Value {
            tag: sort.name,
            bits: i as u64,
        })
    }
}

impl FromSort for ValueSet {
    type Sort = SetSort;
    fn load(sort: &Self::Sort, value: &Value) -> Self {
        let sets = sort.sets.lock().unwrap();
        sets.get_index(value.bits as usize).unwrap().clone()
    }
}

struct SetOf {
    name: Symbol,
    set: Arc<SetSort>,
}

impl PrimitiveLike for SetOf {
    fn name(&self) -> Symbol {
        self.name
    }

    fn accept(&self, types: &[ArcSort]) -> Option<ArcSort> {
        if types.iter().all(|t| t.name() == self.set.element_name()) {
            Some(self.set.clone())
        } else {
            None
        }
    }

    fn apply(&self, values: &[Value]) -> Option<Value> {
        let set = ValueSet::from_iter(values.iter().copied());
        set.store(&self.set)
    }
}

struct Ctor {
    name: Symbol,
    set: Arc<SetSort>,
}

impl PrimitiveLike for Ctor {
    fn name(&self) -> Symbol {
        self.name
    }

    fn accept(&self, types: &[ArcSort]) -> Option<ArcSort> {
        match types {
            [] => Some(self.set.clone()),
            _ => None,
        }
    }

    fn apply(&self, values: &[Value]) -> Option<Value> {
        assert!(values.is_empty());
        ValueSet::default().store(&self.set)
    }
}

struct Insert {
    name: Symbol,
    set: Arc<SetSort>,
}

impl PrimitiveLike for Insert {
    fn name(&self) -> Symbol {
        self.name
    }

    fn accept(&self, types: &[ArcSort]) -> Option<ArcSort> {
        match types {
            [set, key] if (set.name(), key.name()) == (self.set.name, self.set.element_name()) => {
                Some(self.set.clone())
            }
            _ => None,
        }
    }

    fn apply(&self, values: &[Value]) -> Option<Value> {
        let mut set = ValueSet::load(&self.set, &values[0]);
        set.insert(values[1]);
        set.store(&self.set)
    }
}

struct NotContains {
    name: Symbol,
    set: Arc<SetSort>,
    unit: Arc<UnitSort>,
}

impl PrimitiveLike for NotContains {
    fn name(&self) -> Symbol {
        self.name
    }

    fn accept(&self, types: &[ArcSort]) -> Option<ArcSort> {
        match types {
            [set, element]
                if (set.name(), element.name()) == (self.set.name, self.set.element_name()) =>
            {
                Some(self.unit.clone())
            }
            _ => None,
        }
    }

    fn apply(&self, values: &[Value]) -> Option<Value> {
        let set = ValueSet::load(&self.set, &values[0]);
        if set.contains(&values[1]) {
            None
        } else {
            Some(Value::unit())
        }
    }
}

struct Contains {
    name: Symbol,
    set: Arc<SetSort>,
    unit: Arc<UnitSort>,
}

impl PrimitiveLike for Contains {
    fn name(&self) -> Symbol {
        self.name
    }

    fn accept(&self, types: &[ArcSort]) -> Option<ArcSort> {
        match types {
            [set, key] if (set.name(), key.name()) == (self.set.name, self.set.element_name()) => {
                Some(self.unit.clone())
            }
            _ => None,
        }
    }

    fn apply(&self, values: &[Value]) -> Option<Value> {
        let set = ValueSet::load(&self.set, &values[0]);
        if set.contains(&values[1]) {
            Some(Value::unit())
        } else {
            None
        }
    }
}

struct Union {
    name: Symbol,
    set: Arc<SetSort>,
}

impl PrimitiveLike for Union {
    fn name(&self) -> Symbol {
        self.name
    }

    fn accept(&self, types: &[ArcSort]) -> Option<ArcSort> {
        match types {
            [set1, set2] if set1.name() == self.set.name() && set2.name() == self.set.name() => {
                Some(self.set.clone())
            }
            _ => None,
        }
    }

    fn apply(&self, values: &[Value]) -> Option<Value> {
        let mut set1 = ValueSet::load(&self.set, &values[0]);
        let set2 = ValueSet::load(&self.set, &values[1]);
        set1.extend(set2.iter());
        set1.store(&self.set)
    }
}

struct Intersect {
    name: Symbol,
    set: Arc<SetSort>,
}

impl PrimitiveLike for Intersect {
    fn name(&self) -> Symbol {
        self.name
    }

    fn accept(&self, types: &[ArcSort]) -> Option<ArcSort> {
        match types {
            [set1, set2] if set1.name() == self.set.name && set2.name() == self.set.name() => {
                Some(self.set.clone())
            }
            _ => None,
        }
    }

    fn apply(&self, values: &[Value]) -> Option<Value> {
        let mut set1 = ValueSet::load(&self.set, &values[0]);
        let set2 = ValueSet::load(&self.set, &values[1]);
        set1.retain(|k| set2.contains(k));
        // set.insert(values[1], values[2]);
        set1.store(&self.set)
    }
}

struct Remove {
    name: Symbol,
    set: Arc<SetSort>,
}

impl PrimitiveLike for Remove {
    fn name(&self) -> Symbol {
        self.name
    }

    fn accept(&self, types: &[ArcSort]) -> Option<ArcSort> {
        match types {
            [set, key] if (set.name(), key.name()) == (self.set.name, self.set.element_name()) => {
                Some(self.set.clone())
            }
            _ => None,
        }
    }

    fn apply(&self, values: &[Value]) -> Option<Value> {
        let mut set = ValueSet::load(&self.set, &values[0]);
        set.remove(&values[1]);
        set.store(&self.set)
    }
}

struct Diff {
    name: Symbol,
    set: Arc<SetSort>,
}

impl PrimitiveLike for Diff {
    fn name(&self) -> Symbol {
        self.name
    }

    fn accept(&self, types: &[ArcSort]) -> Option<ArcSort> {
        match types {
            [set1, set2] if set1.name() == self.set.name && set2.name() == self.set.name() => {
                Some(self.set.clone())
            }
            _ => None,
        }
    }

    fn apply(&self, values: &[Value]) -> Option<Value> {
        let mut set1 = ValueSet::load(&self.set, &values[0]);
        let set2 = ValueSet::load(&self.set, &values[1]);
        set1.retain(|k| !set2.contains(k));
        set1.store(&self.set)
    }
}<|MERGE_RESOLUTION|>--- conflicted
+++ resolved
@@ -60,20 +60,6 @@
     }
 
     fn inner_values(&self, value: &Value) -> Vec<(&ArcSort, Value)> {
-<<<<<<< HEAD
-        // TODO: Potential duplication of code
-        let sets = self.sets.lock().unwrap();
-        let set = sets.get_index(value.bits as usize).unwrap();
-        let mut result = Vec::new();
-        for e in set.iter() {
-            result.push((&self.element, *e));
-        }
-        result
-    }
-
-    fn foreach_tracked_values<'a>(&'a self, value: &'a Value, mut f: Box<dyn FnMut(Value) + 'a>) {
-=======
->>>>>>> 71e98f66
         // TODO: Potential duplication of code
         let sets = self.sets.lock().unwrap();
         let set = sets.get_index(value.bits as usize).unwrap();
