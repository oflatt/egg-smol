--- conflicted
+++ resolved
@@ -63,21 +63,6 @@
     }
 
     fn inner_values(&self, value: &Value) -> Vec<(&ArcSort, Value)> {
-<<<<<<< HEAD
-        let maps = self.maps.lock().unwrap();
-        let map = maps.get_index(value.bits as usize).unwrap();
-        let mut result = Vec::new();
-        for (k, v) in map.iter() {
-            result.push((&self.key, *k));
-            result.push((&self.value, *v));
-        }
-        result
-    }
-
-    fn foreach_tracked_values<'a>(&'a self, value: &'a Value, mut f: Box<dyn FnMut(Value) + 'a>) {
-        // TODO: Potential duplication of code
-=======
->>>>>>> 71e98f66
         let maps = self.maps.lock().unwrap();
         let map = maps.get_index(value.bits as usize).unwrap();
         let mut result = Vec::new();
