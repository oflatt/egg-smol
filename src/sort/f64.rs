--- conflicted
+++ resolved
@@ -26,12 +26,7 @@
     // We need the closure for division and mod operations, as they can panic.
     // cf https://github.com/rust-lang/rust-clippy/issues/9422
     #[allow(clippy::unnecessary_lazy_evaluations)]
-<<<<<<< HEAD
-    #[rustfmt::skip]
-    fn register_primitives(self: Arc<Self>, eg: &mut EGraph) {
-=======
     fn register_primitives(self: Arc<Self>, eg: &mut TypeInfo) {
->>>>>>> 4bd3fdc6
         type Opt<T=()> = Option<T>;
 
         add_primitives!(eg, "assert-eq" = |a: f64, b: f64| -> f64 { 
