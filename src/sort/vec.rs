use std::sync::Mutex;

use super::*;

type ValueVec = Vec<Value>;

#[derive(Debug)]
pub struct VecSort {
    name: Symbol,
    element: ArcSort,
    vecs: Mutex<IndexSet<ValueVec>>,
}

impl VecSort {
    pub fn element_name(&self) -> Symbol {
        self.element.name()
    }

    pub fn presort_names() -> Vec<Symbol> {
        vec![
            "vec-of".into(),
            "vec-append".into(),
            "vec-empty".into(),
            "vec-push".into(),
            "vec-pop".into(),
            "vec-not-contains".into(),
            "vec-contains".into(),
        ]
    }

    pub fn make_sort(
        typeinfo: &mut TypeInfo,
        name: Symbol,
        args: &[Expr],
    ) -> Result<ArcSort, TypeError> {
        if let [Expr::Var(e)] = args {
            let e = typeinfo.sorts.get(e).ok_or(TypeError::UndefinedSort(*e))?;

            if e.is_eq_container_sort() {
                return Err(TypeError::UndefinedSort(
                    "Sets nested with other EqSort containers are not allowed".into(),
                ));
            }

            Ok(Arc::new(Self {
                name,
                element: e.clone(),
                vecs: Default::default(),
            }))
        } else {
            panic!()
        }
    }
}

impl Sort for VecSort {
    fn name(&self) -> Symbol {
        self.name
    }

    fn as_arc_any(self: Arc<Self>) -> Arc<dyn Any + Send + Sync + 'static> {
        self
    }

    fn is_container_sort(&self) -> bool {
        true
    }

    fn is_eq_container_sort(&self) -> bool {
        self.element.is_eq_sort()
    }

    fn foreach_tracked_values<'a>(&'a self, value: &'a Value, mut f: Box<dyn FnMut(Value) + 'a>) {
        // TODO: Potential duplication of code
        let vecs = self.vecs.lock().unwrap();
        let vec = vecs.get_index(value.bits as usize).unwrap();

        if self.element.is_eq_sort() {
            for e in vec.iter() {
                f(*e)
            }
        }
    }

    fn canonicalize(&self, value: &mut Value, unionfind: &UnionFind) -> bool {
        let vecs = self.vecs.lock().unwrap();
        let vec = vecs.get_index(value.bits as usize).unwrap();
        let mut changed = false;
        let new_set: ValueVec = vec
            .iter()
            .map(|e| {
                let mut e = *e;
                changed |= self.element.canonicalize(&mut e, unionfind);
                e
            })
            .collect();
        drop(vecs);
        *value = new_set.store(self).unwrap();
        changed
    }

    fn register_primitives(self: Arc<Self>, typeinfo: &mut TypeInfo) {
        typeinfo.add_primitive(VecOf {
            name: "vec-of".into(),
            vec: self.clone(),
        });
        typeinfo.add_primitive(Append {
            name: "vec-append".into(),
            vec: self.clone(),
        });
        typeinfo.add_primitive(Ctor {
            name: "vec-empty".into(),
            vec: self.clone(),
        });
        typeinfo.add_primitive(Push {
            name: "vec-push".into(),
            vec: self.clone(),
        });
        typeinfo.add_primitive(Pop {
            name: "vec-pop".into(),
            vec: self.clone(),
        });
        typeinfo.add_primitive(NotContains {
            name: "vec-not-contains".into(),
            vec: self.clone(),
            unit: typeinfo.get_sort(),
        });
        typeinfo.add_primitive(Contains {
            name: "vec-contains".into(),
            vec: self.clone(),
            unit: typeinfo.get_sort(),
        });
        typeinfo.add_primitive(Length {
            name: "vec-length".into(),
            vec: self.clone(),
            i64: typeinfo.get_sort(),
        });
        typeinfo.add_primitive(Get {
            name: "vec-get".into(),
            vec: self,
            i64: typeinfo.get_sort(),
        })
    }

    fn make_expr(&self, egraph: &EGraph, value: Value) -> Expr {
        let vec = ValueVec::load(self, &value);
        let mut expr = Expr::call("vec-empty", []);
        let mut termdag = TermDag::default();
        for e in vec.iter().rev() {
<<<<<<< HEAD
            let e = egraph.extract(*e, &mut termdag, &self.element).1;
            expr = Expr::call("vec-insert", [expr, termdag.term_to_expr(&e)])
=======
            let e = egraph.extract(*e, &self.element).1;
            expr = Expr::call("vec-push", [expr, e])
>>>>>>> 187441ad
        }
        expr
    }
}

impl IntoSort for ValueVec {
    type Sort = VecSort;
    fn store(self, sort: &Self::Sort) -> Option<Value> {
        let mut vecs = sort.vecs.lock().unwrap();
        let (i, _) = vecs.insert_full(self);
        Some(Value {
            tag: sort.name,
            bits: i as u64,
        })
    }
}

impl FromSort for ValueVec {
    type Sort = VecSort;
    fn load(sort: &Self::Sort, value: &Value) -> Self {
        let vecs = sort.vecs.lock().unwrap();
        vecs.get_index(value.bits as usize).unwrap().clone()
    }
}

struct VecOf {
    name: Symbol,
    vec: Arc<VecSort>,
}

impl PrimitiveLike for VecOf {
    fn name(&self) -> Symbol {
        self.name
    }

    fn accept(&self, types: &[ArcSort]) -> Option<ArcSort> {
        if types.iter().all(|t| t.name() == self.vec.element_name()) {
            Some(self.vec.clone())
        } else {
            None
        }
    }

    fn apply(&self, values: &[Value]) -> Option<Value> {
        let vec = ValueVec::from_iter(values.iter().copied());
        vec.store(&self.vec)
    }
}

struct Append {
    name: Symbol,
    vec: Arc<VecSort>,
}

impl PrimitiveLike for Append {
    fn name(&self) -> Symbol {
        self.name
    }

    fn accept(&self, types: &[ArcSort]) -> Option<ArcSort> {
        if types.iter().all(|t| t.name() == self.vec.name()) {
            Some(self.vec.clone())
        } else {
            None
        }
    }

    fn apply(&self, values: &[Value]) -> Option<Value> {
        let vec = ValueVec::from_iter(values.iter().flat_map(|v| ValueVec::load(&self.vec, v)));
        vec.store(&self.vec)
    }
}

struct Ctor {
    name: Symbol,
    vec: Arc<VecSort>,
}

impl PrimitiveLike for Ctor {
    fn name(&self) -> Symbol {
        self.name
    }

    fn accept(&self, types: &[ArcSort]) -> Option<ArcSort> {
        match types {
            [] => Some(self.vec.clone()),
            _ => None,
        }
    }

    fn apply(&self, values: &[Value]) -> Option<Value> {
        assert!(values.is_empty());
        ValueVec::default().store(&self.vec)
    }
}

struct Push {
    name: Symbol,
    vec: Arc<VecSort>,
}

impl PrimitiveLike for Push {
    fn name(&self) -> Symbol {
        self.name
    }

    fn accept(&self, types: &[ArcSort]) -> Option<ArcSort> {
        match types {
            [vec, key] if (vec.name(), key.name()) == (self.vec.name, self.vec.element_name()) => {
                Some(self.vec.clone())
            }
            _ => None,
        }
    }

    fn apply(&self, values: &[Value]) -> Option<Value> {
        let mut vec = ValueVec::load(&self.vec, &values[0]);
        vec.push(values[1]);
        vec.store(&self.vec)
    }
}

struct Pop {
    name: Symbol,
    vec: Arc<VecSort>,
}

impl PrimitiveLike for Pop {
    fn name(&self) -> Symbol {
        self.name
    }

    fn accept(&self, types: &[ArcSort]) -> Option<ArcSort> {
        match types {
            [vec] if vec.name() == self.vec.name => Some(self.vec.clone()),
            _ => None,
        }
    }

    fn apply(&self, values: &[Value]) -> Option<Value> {
        let mut vec = ValueVec::load(&self.vec, &values[0]);
        vec.pop();
        vec.store(&self.vec)
    }
}

struct NotContains {
    name: Symbol,
    vec: Arc<VecSort>,
    unit: Arc<UnitSort>,
}

impl PrimitiveLike for NotContains {
    fn name(&self) -> Symbol {
        self.name
    }

    fn accept(&self, types: &[ArcSort]) -> Option<ArcSort> {
        match types {
            [vec, element]
                if (vec.name(), element.name()) == (self.vec.name, self.vec.element_name()) =>
            {
                Some(self.unit.clone())
            }
            _ => None,
        }
    }

    fn apply(&self, values: &[Value]) -> Option<Value> {
        let vec = ValueVec::load(&self.vec, &values[0]);
        if vec.contains(&values[1]) {
            None
        } else {
            Some(Value::unit())
        }
    }
}

struct Contains {
    name: Symbol,
    vec: Arc<VecSort>,
    unit: Arc<UnitSort>,
}

impl PrimitiveLike for Contains {
    fn name(&self) -> Symbol {
        self.name
    }

    fn accept(&self, types: &[ArcSort]) -> Option<ArcSort> {
        match types {
            [vec, key] if (vec.name(), key.name()) == (self.vec.name, self.vec.element_name()) => {
                Some(self.unit.clone())
            }
            _ => None,
        }
    }

    fn apply(&self, values: &[Value]) -> Option<Value> {
        let vec = ValueVec::load(&self.vec, &values[0]);
        if vec.contains(&values[1]) {
            Some(Value::unit())
        } else {
            None
        }
    }
}

struct Length {
    name: Symbol,
    vec: Arc<VecSort>,
    i64: Arc<I64Sort>,
}

impl PrimitiveLike for Length {
    fn name(&self) -> Symbol {
        self.name
    }

    fn accept(&self, types: &[ArcSort]) -> Option<ArcSort> {
        match types {
            [vec] if vec.name() == self.vec.name => Some(self.i64.clone()),
            _ => None,
        }
    }

    fn apply(&self, values: &[Value]) -> Option<Value> {
        let vec = ValueVec::load(&self.vec, &values[0]);
        Some(Value::from(vec.len() as i64))
    }
}

struct Get {
    name: Symbol,
    vec: Arc<VecSort>,
    i64: Arc<I64Sort>,
}

impl PrimitiveLike for Get {
    fn name(&self) -> Symbol {
        self.name
    }

    fn accept(&self, types: &[ArcSort]) -> Option<ArcSort> {
        match types {
            [vec, index] if (vec.name(), index.name()) == (self.vec.name, "i64".into()) => {
                Some(self.vec.element.clone())
            }
            _ => None,
        }
    }

    fn apply(&self, values: &[Value]) -> Option<Value> {
        let vec = ValueVec::load(&self.vec, &values[0]);
        let index = i64::load(&self.i64, &values[1]);
        vec.get(index as usize).copied()
    }
}<|MERGE_RESOLUTION|>--- conflicted
+++ resolved
@@ -147,13 +147,8 @@
         let mut expr = Expr::call("vec-empty", []);
         let mut termdag = TermDag::default();
         for e in vec.iter().rev() {
-<<<<<<< HEAD
             let e = egraph.extract(*e, &mut termdag, &self.element).1;
-            expr = Expr::call("vec-insert", [expr, termdag.term_to_expr(&e)])
-=======
-            let e = egraph.extract(*e, &self.element).1;
-            expr = Expr::call("vec-push", [expr, e])
->>>>>>> 187441ad
+            expr = Expr::call("vec-push", [expr, termdag.term_to_expr(&e)])
         }
         expr
     }
