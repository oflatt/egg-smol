--- conflicted
+++ resolved
@@ -45,19 +45,12 @@
         add_primitives!(typeinfo, ">>" = |a: i64, b: i64| -> Opt<i64> { b.try_into().ok().and_then(|b| a.checked_shr(b)) });
         add_primitives!(typeinfo, "not-i64" = |a: i64| -> i64 { !a });
 
-<<<<<<< HEAD
+        add_primitives!(typeinfo, "log2" = |a: i64| -> i64 { (a as i64).ilog2() as i64 });
+
         add_primitives!(typeinfo, "<" = |a: i64, b: i64| -> Opt { (a < b).then(|| ()) }); 
         add_primitives!(typeinfo, ">" = |a: i64, b: i64| -> Opt { (a > b).then(|| ()) }); 
         add_primitives!(typeinfo, "<=" = |a: i64, b: i64| -> Opt { (a <= b).then(|| ()) }); 
         add_primitives!(typeinfo, ">=" = |a: i64, b: i64| -> Opt { (a >= b).then(|| ()) }); 
-=======
-        add_primitives!(eg, "log2" = |a: i64| -> i64 { (a as i64).ilog2() as i64 });
-
-        add_primitives!(eg, "<" = |a: i64, b: i64| -> Opt { (a < b).then(|| ()) }); 
-        add_primitives!(eg, ">" = |a: i64, b: i64| -> Opt { (a > b).then(|| ()) }); 
-        add_primitives!(eg, "<=" = |a: i64, b: i64| -> Opt { (a <= b).then(|| ()) }); 
-        add_primitives!(eg, ">=" = |a: i64, b: i64| -> Opt { (a >= b).then(|| ()) }); 
->>>>>>> 14a6fc60
 
         add_primitives!(typeinfo, "min" = |a: i64, b: i64| -> i64 { a.min(b) }); 
         add_primitives!(typeinfo, "max" = |a: i64, b: i64| -> i64 { a.max(b) });
