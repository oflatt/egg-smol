use crate::ast::Literal;

use super::*;

#[derive(Debug)]
pub struct I64Sort {
    name: Symbol,
}

impl I64Sort {
    pub fn new(name: Symbol) -> Self {
        Self { name }
    }
}

impl Sort for I64Sort {
    fn name(&self) -> Symbol {
        self.name
    }

    fn as_arc_any(self: Arc<Self>) -> Arc<dyn Any + Send + Sync + 'static> {
        self
    }

    #[rustfmt::skip]
    // We need the closure for division and mod operations, as they can panic.
    // cf https://github.com/rust-lang/rust-clippy/issues/9422
    #[allow(clippy::unnecessary_lazy_evaluations)]
    fn register_primitives(self: Arc<Self>, typeinfo: &mut TypeInfo) {
        typeinfo.add_primitive(TermOrderingMin {
           });
        typeinfo.add_primitive(TermOrderingMax {
           });

        type Opt<T=()> = Option<T>;

        add_primitives!(typeinfo, "+" = |a: i64, b: i64| -> i64 { a + b });
        add_primitives!(typeinfo, "-" = |a: i64, b: i64| -> i64 { a - b });
        add_primitives!(typeinfo, "*" = |a: i64, b: i64| -> i64 { a * b });
        add_primitives!(typeinfo, "/" = |a: i64, b: i64| -> Opt<i64> { (b != 0).then(|| a / b) });
        add_primitives!(typeinfo, "%" = |a: i64, b: i64| -> Opt<i64> { (b != 0).then(|| a % b) });

        add_primitives!(typeinfo, "&" = |a: i64, b: i64| -> i64 { a & b });
        add_primitives!(typeinfo, "|" = |a: i64, b: i64| -> i64 { a | b });
        add_primitives!(typeinfo, "^" = |a: i64, b: i64| -> i64 { a ^ b });
        add_primitives!(typeinfo, "<<" = |a: i64, b: i64| -> Opt<i64> { b.try_into().ok().and_then(|b| a.checked_shl(b)) });
        add_primitives!(typeinfo, ">>" = |a: i64, b: i64| -> Opt<i64> { b.try_into().ok().and_then(|b| a.checked_shr(b)) });
        add_primitives!(typeinfo, "not-i64" = |a: i64| -> i64 { !a });

        add_primitives!(typeinfo, "log2" = |a: i64| -> i64 { (a as i64).ilog2() as i64 });

<<<<<<< HEAD
        add_primitives!(typeinfo, "<" = |a: i64, b: i64| -> Opt { (a < b).then(|| ()) }); 
        add_primitives!(typeinfo, ">" = |a: i64, b: i64| -> Opt { (a > b).then(|| ()) }); 
        add_primitives!(typeinfo, "<=" = |a: i64, b: i64| -> Opt { (a <= b).then(|| ()) }); 
        add_primitives!(typeinfo, ">=" = |a: i64, b: i64| -> Opt { (a >= b).then(|| ()) }); 

        add_primitives!(typeinfo, "min" = |a: i64, b: i64| -> i64 { a.min(b) }); 
        add_primitives!(typeinfo, "max" = |a: i64, b: i64| -> i64 { a.max(b) });
=======
        add_primitives!(eg, "<" = |a: i64, b: i64| -> Opt { (a < b).then(|| ()) });
        add_primitives!(eg, ">" = |a: i64, b: i64| -> Opt { (a > b).then(|| ()) });
        add_primitives!(eg, "<=" = |a: i64, b: i64| -> Opt { (a <= b).then(|| ()) });
        add_primitives!(eg, ">=" = |a: i64, b: i64| -> Opt { (a >= b).then(|| ()) });

        add_primitives!(eg, "min" = |a: i64, b: i64| -> i64 { a.min(b) });
        add_primitives!(eg, "max" = |a: i64, b: i64| -> i64 { a.max(b) });
>>>>>>> 8fa258ed
    }

    fn make_expr(&self, _egraph: &EGraph, value: Value) -> Expr {
        assert!(value.tag == self.name());
        Expr::Lit(Literal::Int(value.bits as _))
    }
}

impl IntoSort for i64 {
    type Sort = I64Sort;
    fn store(self, sort: &Self::Sort) -> Option<Value> {
        Some(Value {
            tag: sort.name,
            bits: self as u64,
        })
    }
}

impl FromSort for i64 {
    type Sort = I64Sort;
    fn load(_sort: &Self::Sort, value: &Value) -> Self {
        value.bits as Self
    }
}<|MERGE_RESOLUTION|>--- conflicted
+++ resolved
@@ -49,23 +49,13 @@
 
         add_primitives!(typeinfo, "log2" = |a: i64| -> i64 { (a as i64).ilog2() as i64 });
 
-<<<<<<< HEAD
-        add_primitives!(typeinfo, "<" = |a: i64, b: i64| -> Opt { (a < b).then(|| ()) }); 
-        add_primitives!(typeinfo, ">" = |a: i64, b: i64| -> Opt { (a > b).then(|| ()) }); 
-        add_primitives!(typeinfo, "<=" = |a: i64, b: i64| -> Opt { (a <= b).then(|| ()) }); 
-        add_primitives!(typeinfo, ">=" = |a: i64, b: i64| -> Opt { (a >= b).then(|| ()) }); 
+        add_primitives!(typeinfo, "<" = |a: i64, b: i64| -> Opt { (a < b).then(|| ()) });
+        add_primitives!(typeinfo, ">" = |a: i64, b: i64| -> Opt { (a > b).then(|| ()) });
+        add_primitives!(typeinfo, "<=" = |a: i64, b: i64| -> Opt { (a <= b).then(|| ()) });
+        add_primitives!(typeinfo, ">=" = |a: i64, b: i64| -> Opt { (a >= b).then(|| ()) });
 
-        add_primitives!(typeinfo, "min" = |a: i64, b: i64| -> i64 { a.min(b) }); 
+        add_primitives!(typeinfo, "min" = |a: i64, b: i64| -> i64 { a.min(b) });
         add_primitives!(typeinfo, "max" = |a: i64, b: i64| -> i64 { a.max(b) });
-=======
-        add_primitives!(eg, "<" = |a: i64, b: i64| -> Opt { (a < b).then(|| ()) });
-        add_primitives!(eg, ">" = |a: i64, b: i64| -> Opt { (a > b).then(|| ()) });
-        add_primitives!(eg, "<=" = |a: i64, b: i64| -> Opt { (a <= b).then(|| ()) });
-        add_primitives!(eg, ">=" = |a: i64, b: i64| -> Opt { (a >= b).then(|| ()) });
-
-        add_primitives!(eg, "min" = |a: i64, b: i64| -> i64 { a.min(b) });
-        add_primitives!(eg, "max" = |a: i64, b: i64| -> i64 { a.max(b) });
->>>>>>> 8fa258ed
     }
 
     fn make_expr(&self, _egraph: &EGraph, value: Value) -> Expr {
