use crate::{proofs::RULE_PROOF_KEYWORD, *};

#[derive(Clone, Debug)]
pub struct FuncType {
    pub input: Vec<ArcSort>,
    pub output: ArcSort,
    pub has_merge: bool,
}

impl FuncType {
    pub fn new(input: Vec<ArcSort>, output: ArcSort, has_merge: bool) -> Self {
        Self {
            input,
            output,
            has_merge,
        }
    }
}

#[derive(Clone)]
pub struct TypeInfo {
    // get the sort from the sorts name()
    pub presorts: HashMap<Symbol, PreSort>,
    pub presort_names: HashSet<Symbol>,
    pub sorts: HashMap<Symbol, Arc<dyn Sort>>,
    pub primitives: HashMap<Symbol, Vec<Primitive>>,
    pub func_types: HashMap<Symbol, FuncType>,
    pub global_types: HashMap<Symbol, ArcSort>,
    pub local_types: HashMap<CommandId, HashMap<Symbol, ArcSort>>,
}

impl Default for TypeInfo {
    fn default() -> Self {
        let mut res = Self {
            presorts: Default::default(),
            presort_names: Default::default(),
            sorts: Default::default(),
            primitives: Default::default(),
            func_types: Default::default(),
            global_types: Default::default(),
            local_types: Default::default(),
        };

        res.add_sort(UnitSort::new(UNIT_SYM.into()));
        res.add_sort(StringSort::new("String".into()));
        res.add_sort(I64Sort::new("i64".into()));
        res.add_sort(F64Sort::new("f64".into()));
        res.add_sort(RationalSort::new("Rational".into()));

        res.presort_names.extend(MapSort::presort_names());
        res.presort_names.extend(SetSort::presort_names());

        res.presorts.insert("Map".into(), MapSort::make_sort);
        res.presorts.insert("Set".into(), SetSort::make_sort);
<<<<<<< HEAD
        res.presorts.insert("Vec".into(), SetSort::make_sort);

=======
        res.presorts.insert("Vec".into(), VecSort::make_sort);
>>>>>>> 187441ad
        res
    }
}

pub const UNIT_SYM: &str = "Unit";

impl TypeInfo {
    pub(crate) fn infer_literal(&self, lit: &Literal) -> ArcSort {
        match lit {
            Literal::Int(_) => self.sorts.get(&Symbol::from("i64")),
            Literal::F64(_) => self.sorts.get(&Symbol::from("f64")),
            Literal::String(_) => self.sorts.get(&Symbol::from("String")),
            Literal::Unit => self.sorts.get(&Symbol::from("Unit")),
        }
        .unwrap()
        .clone()
    }

    pub fn add_sort<S: Sort + 'static>(&mut self, sort: S) {
        self.add_arcsort(Arc::new(sort)).unwrap()
    }

    pub fn add_arcsort(&mut self, sort: ArcSort) -> Result<(), TypeError> {
        let name = sort.name();

        match self.sorts.entry(name) {
            Entry::Occupied(_) => Err(TypeError::SortAlreadyBound(name)),
            Entry::Vacant(e) => {
                e.insert(sort.clone());
                sort.register_primitives(self);
                Ok(())
            }
        }
    }

    pub fn get_sort<S: Sort + Send + Sync>(&self) -> Arc<S> {
        for sort in self.sorts.values() {
            let sort = sort.clone().as_arc_any();
            if let Ok(sort) = Arc::downcast(sort) {
                return sort;
            }
        }

        // TODO handle if multiple match?
        // could handle by type id??
        panic!("Failed to lookup sort: {}", std::any::type_name::<S>());
    }

    pub fn add_primitive(&mut self, prim: impl Into<Primitive>) {
        let prim = prim.into();
        self.primitives.entry(prim.name()).or_default().push(prim);
    }

    pub(crate) fn typecheck_program(
        &mut self,
        program: &Vec<NormCommand>,
    ) -> Result<(), TypeError> {
        for command in program {
            self.typecheck_command(command)?;
        }

        Ok(())
    }

    pub(crate) fn function_to_functype(&self, func: &FunctionDecl) -> Result<FuncType, TypeError> {
        let input = func
            .schema
            .input
            .iter()
            .map(|name| {
                if let Some(sort) = self.sorts.get(name) {
                    Ok(sort.clone())
                } else {
                    Err(TypeError::Unbound(*name))
                }
            })
            .collect::<Result<Vec<_>, _>>()?;
        let output = if let Some(sort) = self.sorts.get(&func.schema.output) {
            Ok(sort.clone())
        } else {
            Err(TypeError::Unbound(func.schema.output))
        }?;
        Ok(FuncType::new(input, output, func.merge.is_some()))
    }

    fn typecheck_ncommand(&mut self, command: &NCommand, id: CommandId) -> Result<(), TypeError> {
        match command {
            NCommand::Function(fdecl) => {
                if self.sorts.contains_key(&fdecl.name) {
                    return Err(TypeError::SortAlreadyBound(fdecl.name));
                }
                if self.is_primitive(fdecl.name) {
                    return Err(TypeError::PrimitiveAlreadyBound(fdecl.name));
                }
                let ftype = self.function_to_functype(fdecl)?;
                if self.func_types.insert(fdecl.name, ftype).is_some() {
                    return Err(TypeError::FunctionAlreadyBound(fdecl.name));
                }
            }
            NCommand::NormRule {
                rule,
                ruleset: _,
                name: _,
            } => {
                self.typecheck_rule(id, rule)?;
            }
            NCommand::Sort(sort, presort_and_args) => {
                self.declare_sort(*sort, presort_and_args)?;
            }
            NCommand::NormAction(action) => {
                self.typecheck_action(id, action, true)?;
            }
            NCommand::Check(facts) => {
                self.typecheck_facts(id, facts)?;
            }
            NCommand::Fail(cmd) => {
                self.typecheck_ncommand(cmd, id)?;
            }
            NCommand::RunSchedule(schedule) => {
                self.typecheck_schedule(id, schedule)?;
            }

            // TODO cover all cases in typechecking
            _ => (),
        }
        Ok(())
    }

    fn typecheck_schedule(
        &mut self,
        ctx: CommandId,
        schedule: &NormSchedule,
    ) -> Result<(), TypeError> {
        match schedule {
            NormSchedule::Repeat(_times, schedule) => {
                self.typecheck_schedule(ctx, schedule)?;
            }
            NormSchedule::Sequence(schedules) => {
                for schedule in schedules {
                    self.typecheck_schedule(ctx, schedule)?;
                }
            }
            NormSchedule::Saturate(schedule) => {
                self.typecheck_schedule(ctx, schedule)?;
            }
            NormSchedule::Run(run_config) => {
                if let Some(facts) = &run_config.until {
                    self.typecheck_facts(ctx, facts)?;
                    self.verify_normal_form_facts(facts);
                }
            }
        }

        Result::Ok(())
    }

    pub(crate) fn typecheck_command(&mut self, command: &NormCommand) -> Result<(), TypeError> {
        assert!(self
            .local_types
            .insert(command.metadata.id, Default::default())
            .is_none());
        self.typecheck_ncommand(&command.command, command.metadata.id)
    }

    pub fn declare_sort(
        &mut self,
        name: impl Into<Symbol>,
        presort_and_args: &Option<(Symbol, Vec<Expr>)>,
    ) -> Result<(), TypeError> {
        let name = name.into();
        if self.func_types.contains_key(&name) {
            return Err(TypeError::FunctionAlreadyBound(name));
        }

        let sort = match presort_and_args {
            Some((presort, args)) => {
                let mksort = self
                    .presorts
                    .get(presort)
                    .ok_or(TypeError::PresortNotFound(*presort))?;
                mksort(self, name, args)?
            }
            None => Arc::new(EqSort { name }),
        };
        self.add_arcsort(sort)
    }

    fn typecheck_rule(&mut self, ctx: CommandId, rule: &NormRule) -> Result<(), TypeError> {
        // also check the validity of the ssa
        self.typecheck_facts(ctx, &rule.body)?;
        self.typecheck_actions(ctx, &rule.head)?;
        let mut bindings = self.verify_normal_form_facts(&rule.body);
        self.verify_normal_form_actions(&rule.head, &mut bindings);
        Ok(())
    }

    fn typecheck_facts(&mut self, ctx: CommandId, facts: &Vec<NormFact>) -> Result<(), TypeError> {
        for fact in facts {
            self.typecheck_fact(ctx, fact)?;
        }
        Ok(())
    }

    fn typecheck_actions(
        &mut self,
        ctx: CommandId,
        actions: &Vec<NormAction>,
    ) -> Result<(), TypeError> {
        for action in actions {
            self.typecheck_action(ctx, action, false)?;
        }
        Ok(())
    }

    fn verify_normal_form_facts(&self, facts: &Vec<NormFact>) -> HashSet<Symbol> {
        let mut let_bound: HashSet<Symbol> = Default::default();
        let mut bound_in_constraint: HashSet<Symbol> = Default::default();

        for fact in facts {
            match fact {
                NormFact::Compute(var, NormExpr::Call(_head, body)) => {
                    assert!(!self.global_types.contains_key(var));
                    assert!(let_bound.insert(*var));
                    body.iter().for_each(|bvar| {
                        if !self.global_types.contains_key(bvar) {
                            assert!(let_bound.contains(bvar) || bound_in_constraint.contains(bvar));
                        }
                    });
                }
                NormFact::Assign(var, NormExpr::Call(_head, body)) => {
                    assert!(!self.global_types.contains_key(var));
                    assert!(let_bound.insert(*var));
                    body.iter().for_each(|bvar| {
                        if !self.global_types.contains_key(bvar) {
                            assert!(let_bound.insert(*bvar), "{bvar} was already bound!");
                        }
                    });
                }
                NormFact::AssignLit(var, _lit) => {
                    assert!(let_bound.insert(*var));
                }
                NormFact::ConstrainEq(var1, var2) => {
                    if !let_bound.contains(var1)
                        && !let_bound.contains(var2)
                        && !self.global_types.contains_key(var1)
                        && !self.global_types.contains_key(var2)
                    {
                        panic!("ConstrainEq on unbound variables");
                    }
                    bound_in_constraint.insert(*var1);
                    bound_in_constraint.insert(*var2);
                }
            }
        }
        let_bound.extend(bound_in_constraint);
        let_bound
    }

    fn verify_normal_form_actions(
        &self,
        actions: &Vec<NormAction>,
        let_bound: &mut HashSet<Symbol>,
    ) {
        let assert_bound = |var, let_bound: &HashSet<Symbol>| {
            assert!(
                let_bound.contains(var)
                    || self.global_types.contains_key(var)
                    || self.reserved_type(*var).is_some()
            )
        };

        for action in actions {
            match action {
                NormAction::Let(var, NormExpr::Call(_head, body)) => {
                    assert!(let_bound.insert(*var));
                    body.iter().for_each(|bvar| {
                        assert_bound(bvar, let_bound);
                    });
                }
                NormAction::LetIteration(var) => {
                    assert!(let_bound.insert(*var));
                }
                NormAction::LetVar(v1, v2) => {
                    assert_bound(v2, let_bound);
                    assert!(let_bound.insert(*v1));
                }
                NormAction::LetLit(v1, _lit) => {
                    assert!(let_bound.insert(*v1));
                }
                NormAction::Delete(NormExpr::Call(_head, body)) => {
                    body.iter().for_each(|bvar| {
                        assert_bound(bvar, let_bound);
                    });
                }
                NormAction::Set(NormExpr::Call(_head, body), var) => {
                    body.iter().for_each(|bvar| {
                        assert_bound(bvar, let_bound);
                    });
                    assert_bound(var, let_bound);
                }
                NormAction::Union(v1, v2) => {
                    assert_bound(v1, let_bound);
                    assert_bound(v2, let_bound);
                }
                NormAction::Panic(..) => (),
            }
        }
    }

    fn introduce_binding(
        &mut self,
        ctx: CommandId,
        var: Symbol,
        sort: Arc<dyn Sort>,
        is_global: bool,
    ) -> Result<(), TypeError> {
        if is_global {
            if let Some(_existing) = self.global_types.insert(var, sort) {
                return Err(TypeError::GlobalAlreadyBound(var));
            }
        } else if let Some(existing) = self
            .local_types
            .get_mut(&ctx)
            .unwrap()
            .insert(var, sort.clone())
        {
            return Err(TypeError::LocalAlreadyBound(var, existing, sort));
        }

        Ok(())
    }

    fn typecheck_action(
        &mut self,
        ctx: CommandId,
        action: &NormAction,
        is_global: bool,
    ) -> Result<(), TypeError> {
        match action {
            NormAction::Let(var, expr) => {
                let expr_type = self.typecheck_expr(ctx, expr, true)?.output;

                self.introduce_binding(ctx, *var, expr_type, is_global)?;
            }
            NormAction::LetLit(var, lit) => {
                let lit_type = self.infer_literal(lit);
                self.introduce_binding(ctx, *var, lit_type, is_global)?;
            }
            NormAction::LetIteration(var) => {
                let lit_type = self.reserved_type("iteration".into()).unwrap();
                self.introduce_binding(ctx, *var, lit_type, is_global)?;
            }
            NormAction::Delete(expr) => {
                self.typecheck_expr(ctx, expr, true)?;
            }
            NormAction::Set(expr, other) => {
                let func_type = self.typecheck_expr(ctx, expr, true)?.output;
                let other_type = self.lookup(ctx, *other)?;
                if func_type.name() != other_type.name() {
                    return Err(TypeError::TypeMismatch(func_type, other_type));
                }
            }
            NormAction::Union(var1, var2) => {
                let var1_type = self.lookup(ctx, *var1)?;
                let var2_type = self.lookup(ctx, *var2)?;
                if var1_type.name() != var2_type.name() {
                    return Err(TypeError::TypeMismatch(var1_type, var2_type));
                }
            }
            NormAction::LetVar(var1, var2) => {
                let var2_type = self.lookup(ctx, *var2)?;
                self.introduce_binding(ctx, *var1, var2_type, is_global)?;
            }
            NormAction::Panic(..) => (),
        }
        Ok(())
    }

    fn typecheck_fact(&mut self, ctx: CommandId, fact: &NormFact) -> Result<(), TypeError> {
        match fact {
            NormFact::Assign(var, expr) | NormFact::Compute(var, expr) => {
                let expr_type = self.typecheck_expr(ctx, expr, false)?;
                if let Some(existing) = self
                    .local_types
                    .get_mut(&ctx)
                    .unwrap()
                    .insert(*var, expr_type.output.clone())
                {
                    if expr_type.output.name() != existing.name() {
                        return Err(TypeError::TypeMismatch(expr_type.output, existing));
                    }
                }
            }
            NormFact::AssignLit(var, lit) => {
                let lit_type = self.infer_literal(lit);
                if let Some(existing) = self
                    .local_types
                    .get_mut(&ctx)
                    .unwrap()
                    .insert(*var, lit_type.clone())
                {
                    if lit_type.name() != existing.name() {
                        return Err(TypeError::TypeMismatch(lit_type, existing));
                    }
                }
            }
            NormFact::ConstrainEq(var1, var2) => {
                let l1 = self.lookup(ctx, *var1);
                let l2 = self.lookup(ctx, *var2);
                if let Ok(v1type) = l1 {
                    if let Ok(v2type) = l2 {
                        if v1type.name() != v2type.name() {
                            return Err(TypeError::TypeMismatch(v1type, v2type));
                        }
                    } else {
                        self.local_types
                            .get_mut(&ctx)
                            .unwrap()
                            .insert(*var2, v1type);
                    }
                } else if let Ok(v2type) = l2 {
                    self.local_types
                        .get_mut(&ctx)
                        .unwrap()
                        .insert(*var1, v2type);
                } else {
                    return Err(TypeError::Unbound(*var1));
                }
            }
        }
        Ok(())
    }

    pub fn reserved_type(&self, sym: Symbol) -> Option<ArcSort> {
        if sym == RULE_PROOF_KEYWORD.into() {
            Some(self.sorts.get::<Symbol>(&"Proof__".into()).unwrap().clone())
        } else if sym == "iteration".into() {
            Some(self.sorts.get::<Symbol>(&"i64".into()).unwrap().clone())
        } else {
            None
        }
    }

    pub fn lookup(&self, ctx: CommandId, sym: Symbol) -> Result<ArcSort, TypeError> {
        // special logic for reserved keywords
        if let Some(t) = self.reserved_type(sym) {
            return Ok(t);
        }

        self.global_types
            .get(&sym)
            .map(|x| Ok(x.clone()))
            .unwrap_or_else(|| {
                if let Some(found) = self.local_types.get(&ctx).unwrap().get(&sym) {
                    Ok(found.clone())
                } else {
                    Err(TypeError::Unbound(sym))
                }
            })
    }

    fn set_local_type(
        &mut self,
        ctx: CommandId,
        sym: Symbol,
        sym_type: ArcSort,
    ) -> Result<(), TypeError> {
        if let Some(existing) = self
            .local_types
            .get_mut(&ctx)
            .unwrap()
            .insert(sym, sym_type.clone())
        {
            if existing.name() != sym_type.name() {
                return Err(TypeError::LocalAlreadyBound(sym, existing, sym_type));
            }
        }
        Ok(())
    }

    pub(crate) fn is_primitive(&self, sym: Symbol) -> bool {
        self.primitives.contains_key(&sym) || self.presort_names.contains(&sym)
    }

    fn lookup_func(
        &self,
        _ctx: CommandId,
        sym: Symbol,
        input_types: Vec<ArcSort>,
    ) -> Result<FuncType, TypeError> {
        if let Some(found) = self.func_types.get(&sym) {
            Ok(found.clone())
        } else {
            if let Some(prims) = self.primitives.get(&sym) {
                for prim in prims {
                    if let Some(return_type) = prim.accept(&input_types) {
                        return Ok(FuncType::new(input_types, return_type, false));
                    }
                }
            }

            Err(TypeError::NoMatchingPrimitive {
                op: sym,
                inputs: input_types.iter().map(|s| s.name()).collect(),
            })
        }
    }

    pub(crate) fn typecheck_expr(
        &mut self,
        ctx: CommandId,
        expr: &NormExpr,
        expect_lookup: bool,
    ) -> Result<FuncType, TypeError> {
        match expr {
            NormExpr::Call(head, body) => {
                let child_types = if let Some(found) = self.func_types.get(head) {
                    found.input.clone()
                } else {
                    body.iter()
                        .map(|var| self.lookup(ctx, *var))
                        .collect::<Result<Vec<_>, _>>()?
                };
                for (child_type, var) in child_types.iter().zip(body.iter()) {
                    if expect_lookup {
                        self.lookup(ctx, *var)?;
                    } else {
                        self.set_local_type(ctx, *var, child_type.clone())?;
                    }
                }

                self.lookup_func(ctx, *head, child_types)
            }
        }
    }
}

#[derive(Debug, Clone, Error)]
pub enum TypeError {
    #[error("Arity mismatch, expected {expected} args: {expr}")]
    Arity { expr: Expr, expected: usize },
    #[error(
        "Type mismatch: expr = {expr}, expected = {}, actual = {}, reason: {reason}", 
        .expected.name(), .actual.name(),
    )]
    Mismatch {
        expr: Expr,
        expected: ArcSort,
        actual: ArcSort,
        reason: String,
    },
    #[error("Tried to unify too many literals: {}", ListDisplay(.0, "\n"))]
    TooManyLiterals(Vec<Literal>),
    #[error("Unbound symbol {0}")]
    Unbound(Symbol),
    #[error("Undefined sort {0}")]
    UndefinedSort(Symbol),
    #[error("Function already bound {0}")]
    FunctionAlreadyBound(Symbol),
    #[error("Function declarations are not allowed after a push.")]
    FunctionAfterPush(Symbol),
    #[error("Sort declarations are not allowed after a push.")]
    SortAfterPush(Symbol),
    #[error("Global already bound {0}")]
    GlobalAlreadyBound(Symbol),
    #[error("Local already bound {0} with type {}. Got: {}", .1.name(), .2.name())]
    LocalAlreadyBound(Symbol, ArcSort, ArcSort),
    #[error("Sort {0} already declared.")]
    SortAlreadyBound(Symbol),
    #[error("Primitive {0} already declared.")]
    PrimitiveAlreadyBound(Symbol),
    #[error("Type mismatch: expected {}, actual {}", .0.name(), .1.name())]
    TypeMismatch(ArcSort, ArcSort),
    #[error("Presort {0} not found.")]
    PresortNotFound(Symbol),
    #[error("Cannot type a variable as unit: {0}")]
    UnitVar(Symbol),
    #[error("Failed to infer a type for: {0}")]
    InferenceFailure(Expr),
    #[error("No matching primitive for: ({op} {})", ListDisplay(.inputs, " "))]
    NoMatchingPrimitive { op: Symbol, inputs: Vec<Symbol> },
    #[error("Variable {0} was already defined")]
    AlreadyDefined(Symbol),
}<|MERGE_RESOLUTION|>--- conflicted
+++ resolved
@@ -52,12 +52,8 @@
 
         res.presorts.insert("Map".into(), MapSort::make_sort);
         res.presorts.insert("Set".into(), SetSort::make_sort);
-<<<<<<< HEAD
-        res.presorts.insert("Vec".into(), SetSort::make_sort);
-
-=======
         res.presorts.insert("Vec".into(), VecSort::make_sort);
->>>>>>> 187441ad
+
         res
     }
 }
