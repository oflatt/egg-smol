use hashbrown::hash_map::Entry;

use crate::ast::Symbol;
use crate::util::HashMap;
<<<<<<< HEAD
use crate::{EGraph, Expr, Function, Id, Value, ArcSort};
=======
use crate::{ArcSort, EGraph, Expr, Function, Id, Value};
>>>>>>> 5b671474

type Cost = usize;

#[derive(Debug)]
struct Node<'a> {
    sym: Symbol,
    inputs: &'a [Value],
}

struct Extractor<'a> {
    costs: HashMap<Id, (Cost, Node<'a>)>,
    ctors: Vec<Symbol>,
    egraph: &'a EGraph,
}

impl EGraph {
    pub fn value_to_id(&self, value: Value) -> Option<(Symbol, Id)> {
        if let Some(sort) = self.get_sort(&value) {
            if sort.is_eq_sort() {
                let id = Id::from(value.bits as usize);
                return Some((sort.name(), self.find(id)));
            }
        }
        None
    }

<<<<<<< HEAD
    pub fn extract(&self, value: Value, arcsort: Option<&ArcSort>) -> (Cost, Expr) {
=======
    pub fn extract(&self, value: Value, arcsort: &ArcSort) -> (Cost, Expr) {
>>>>>>> 5b671474
        Extractor::new(self).find_best(value, arcsort)
    }

    pub fn extract_variants(&mut self, value: Value, limit: usize) -> Vec<Expr> {
        let (tag, id) = self.value_to_id(value).unwrap();
        let output_value = &Value::from_id(tag, id);
        let ext = &Extractor::new(self);
        ext.ctors
            .iter()
            .flat_map(|&sym| {
                let func = &self.functions[&sym];
                if !func.schema.output.is_eq_sort() {
                    return vec![];
                }
                assert!(func.schema.output.is_eq_sort());
                func.nodes
                    .iter()
                    .filter_map(move |(inputs, output)| {
                        (&output.value == output_value).then(|| {
                            let node = Node { sym, inputs };
                            ext.expr_from_node(&node)
                        })
                    })
                    .collect()
            })
            .take(limit)
            .collect()
    }
}

impl<'a> Extractor<'a> {
    fn new(egraph: &'a EGraph) -> Self {
        let mut extractor = Extractor {
            costs: HashMap::default(),
            egraph,
            ctors: vec![],
        };

        // HACK
        // just consider all functions constructors for now...
        extractor.ctors.extend(egraph.functions.keys().cloned());

        log::debug!("Extracting from ctors: {:?}", extractor.ctors);
        extractor.find_costs();
        extractor
    }

    fn expr_from_node(&self, node: &Node) -> Expr {
<<<<<<< HEAD
        let children = node.inputs.iter().map(|&value| self.find_best(value, None).1);
        Expr::call(node.sym, children)
    }

    fn find_best(&self, value: Value, sort: Option<&ArcSort>) -> (Cost, Expr) {
        let sort = sort.unwrap_or_else(|| self.egraph.get_sort(&value).unwrap());
=======
        let children = node.inputs.iter().map(|&value| {
            let arcsort = self.egraph.get_sort(&value).unwrap();
            self.find_best(value, arcsort).1
        });
        Expr::call(node.sym, children)
    }

    fn find_best(&self, value: Value, sort: &ArcSort) -> (Cost, Expr) {
>>>>>>> 5b671474
        if sort.is_eq_sort() {
            let id = self.egraph.find(Id::from(value.bits as usize));
            let (cost, node) = &self
                .costs
                .get(&id)
                .unwrap_or_else(|| panic!("No cost for {:?}", value));
            (*cost, self.expr_from_node(node))
        } else {
            (0, sort.make_expr(self.egraph, value))
        }
    }

    fn node_total_cost(&self, function: &Function, children: &[Value]) -> Option<Cost> {
        let mut cost = function.decl.cost.unwrap_or(1);
        let types = &function.schema.input;
        for (ty, value) in types.iter().zip(children) {
            cost = cost.saturating_add(if ty.is_eq_sort() {
                let id = self.egraph.find(Id::from(value.bits as usize));
                // TODO costs should probably map values?
                self.costs.get(&id)?.0
            } else {
                1
            });
        }
        Some(cost)
    }

    fn find_costs(&mut self) {
        let mut did_something = true;
        while did_something {
            did_something = false;

            for &sym in &self.ctors {
                let func = &self.egraph.functions[&sym];
                if func.schema.output.is_eq_sort() {
                    for (inputs, output) in func.nodes.iter() {
                        if let Some(new_cost) = self.node_total_cost(func, inputs) {
                            let make_new_pair = || (new_cost, Node { sym, inputs });

                            let id = self.egraph.find(Id::from(output.value.bits as usize));
                            match self.costs.entry(id) {
                                Entry::Vacant(e) => {
                                    did_something = true;
                                    e.insert(make_new_pair());
                                }
                                Entry::Occupied(mut e) => {
                                    if new_cost < e.get().0 {
                                        did_something = true;
                                        e.insert(make_new_pair());
                                    }
                                }
                            }
                        }
                    }
                }
            }
        }
    }
}<|MERGE_RESOLUTION|>--- conflicted
+++ resolved
@@ -2,11 +2,7 @@
 
 use crate::ast::Symbol;
 use crate::util::HashMap;
-<<<<<<< HEAD
-use crate::{EGraph, Expr, Function, Id, Value, ArcSort};
-=======
 use crate::{ArcSort, EGraph, Expr, Function, Id, Value};
->>>>>>> 5b671474
 
 type Cost = usize;
 
@@ -33,11 +29,7 @@
         None
     }
 
-<<<<<<< HEAD
-    pub fn extract(&self, value: Value, arcsort: Option<&ArcSort>) -> (Cost, Expr) {
-=======
     pub fn extract(&self, value: Value, arcsort: &ArcSort) -> (Cost, Expr) {
->>>>>>> 5b671474
         Extractor::new(self).find_best(value, arcsort)
     }
 
@@ -86,14 +78,6 @@
     }
 
     fn expr_from_node(&self, node: &Node) -> Expr {
-<<<<<<< HEAD
-        let children = node.inputs.iter().map(|&value| self.find_best(value, None).1);
-        Expr::call(node.sym, children)
-    }
-
-    fn find_best(&self, value: Value, sort: Option<&ArcSort>) -> (Cost, Expr) {
-        let sort = sort.unwrap_or_else(|| self.egraph.get_sort(&value).unwrap());
-=======
         let children = node.inputs.iter().map(|&value| {
             let arcsort = self.egraph.get_sort(&value).unwrap();
             self.find_best(value, arcsort).1
@@ -102,7 +86,6 @@
     }
 
     fn find_best(&self, value: Value, sort: &ArcSort) -> (Cost, Expr) {
->>>>>>> 5b671474
         if sort.is_eq_sort() {
             let id = self.egraph.find(Id::from(value.bits as usize));
             let (cost, node) = &self
