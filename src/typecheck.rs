--- conflicted
+++ resolved
@@ -571,10 +571,7 @@
     fn infer_literal(&self, lit: &Literal) -> ArcSort {
         match lit {
             Literal::Int(_) => self.sorts.get(&Symbol::from("i64")),
-<<<<<<< HEAD
             Literal::Float(_) => self.sorts.get(&Symbol::from("f64")),
-=======
->>>>>>> 9051e53c
             Literal::String(_) => self.sorts.get(&Symbol::from("String")),
             Literal::Unit => self.sorts.get(&Symbol::from("Unit")),
         }
