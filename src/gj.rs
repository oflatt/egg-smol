--- conflicted
+++ resolved
@@ -853,7 +853,6 @@
                 for (atom_i, atom) in cq.query.atoms.iter().enumerate() {
                     timestamp_ranges[atom_i] = timestamp..u32::MAX;
 
-<<<<<<< HEAD
                     // For rebuilding, we have the invariant
                     // that new atoms are up-to-date w.r.t.
                     // old unionfind entries.
@@ -872,13 +871,12 @@
                         }
                     }
 
-                    self.gj_for_atom(Some(atom_i), &timestamp_ranges, cq, &mut f);
-=======
                     if !self.easy_binary_join(&timestamp_ranges, cq, &mut f) {
+                        // rebuilding handled by easy binary join
+                        assert!(!is_rebuilding);
                         self.gj_for_atom(Some(atom_i), &timestamp_ranges, cq, &mut f);
                     }
 
->>>>>>> 15bfe42d
                     // now we can fix this atom to be "old stuff" only
                     // range is half-open; timestamp is excluded
                     timestamp_ranges[atom_i] = 0..timestamp;
