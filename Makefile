<<<<<<< HEAD
.PHONY: all web test nits docs serve
=======
.PHONY: all web test serve graphs rm-graphs
>>>>>>> fec54074

RUST_SRC=$(shell find -type f -wholename '*/src/*.rs' -or -name 'Cargo.toml')
TESTS=$(shell find tests/ -type f -name '*.egg' -not -name '*repro-*')

WWW=${PWD}/target/www/

WEB_SRC=$(wildcard web-demo/static/*)

WASM=web_demo.js web_demo_bg.wasm
DIST_WASM=$(addprefix ${WWW}, ${WASM})

all: test nits web docs

test:
	cargo test --release -- -Zunstable-options --report-time

nits:
	@rustup component add clippy
	cargo clippy --tests -- -D warnings
	@rustup component add rustfmt
	cargo fmt --check

docs:
	mkdir -p ${WWW}
	cargo doc --no-deps --all-features
	touch target/doc/.nojekyll # prevent github from trying to run jekyll
	cp -r target/doc ${WWW}/docs

web: docs ${DIST_WASM} ${WEB_SRC} ${WWW}/examples.json
	mkdir -p ${WWW}
	cp ${WEB_SRC} ${WWW}
	find target -name .gitignore -delete  # ignored files are wonky to deploy

serve:
	cargo watch --shell "make web && python3 -m http.server 8080 -d ${WWW}"

${WWW}/examples.json: web-demo/examples.py ${TESTS}
	$^ > $@

${DIST_WASM}: ${RUST_SRC}
	wasm-pack build web-demo --target no-modules --no-typescript --out-dir ${WWW}
	rm -f ${WWW}/{.gitignore,package.json}

graphs: $(patsubst %.egg,%.svg,$(shell find tests -type f -name '*.egg' -not -name '*cykjson*' -not -name '*unbound.egg'))

%.svg: %.egg
	cargo run --release -- --save-dot --save-svg  $^

rm-graphs:
	rm -f tests/*.dot tests/*.svg<|MERGE_RESOLUTION|>--- conflicted
+++ resolved
@@ -1,8 +1,4 @@
-<<<<<<< HEAD
-.PHONY: all web test nits docs serve
-=======
-.PHONY: all web test serve graphs rm-graphs
->>>>>>> fec54074
+.PHONY: all web test nits docs serve graphs rm-graphs
 
 RUST_SRC=$(shell find -type f -wholename '*/src/*.rs' -or -name 'Cargo.toml')
 TESTS=$(shell find tests/ -type f -name '*.egg' -not -name '*repro-*')
