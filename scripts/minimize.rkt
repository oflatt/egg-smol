--- conflicted
+++ resolved
@@ -19,12 +19,7 @@
       (append head (cdr tail))))
 
 (define-runtime-path egglog-binary
-<<<<<<< HEAD
-  "../target/debug/egg-smol")
-
-=======
   "../target/release/egglog")
->>>>>>> c7ef8b00
 
 ;; timeout in seconds
 (define TIMEOUT 5)
